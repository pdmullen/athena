#ifndef COORDINATES_COORDINATES_HPP_
#define COORDINATES_COORDINATES_HPP_
//========================================================================================
// Athena++ astrophysical MHD code
// Copyright(C) 2014 James M. Stone <jmstone@princeton.edu> and other code contributors
// Licensed under the 3-clause BSD License, see LICENSE file for details
//========================================================================================
//! \file coordinates.hpp
//  \brief defines abstract base and derived classes for coordinates.  These classes
//  provide data and functions to compute/store coordinate positions and spacing, as well
//  as geometrical factors (areas, volumes, coordinate source terms) for various
//  coordinate systems.

// C headers

// C++ headers
#include <iostream>
#include <sstream>

// Athena++ headers
#include "../athena.hpp"
#include "../athena_arrays.hpp"
#include "../hydro/srcterms/hydro_srcterms.hpp"
#include "../mesh/mesh.hpp"

// forward declarations
class MeshBlock;
class ParameterInput;

//----------------------------------------------------------------------------------------
//! \class Coordinates
//  \brief abstract base class for all coordinate derived classes

class Coordinates {
 public:
  friend class HydroSourceTerms;
  Coordinates(MeshBlock *pmb, ParameterInput *pin, bool flag = false);
  virtual ~Coordinates() = default;

  // data
  MeshBlock *pmy_block;  // ptr to MeshBlock containing this Coordinates
  AthenaArray<Real> dx1f, dx2f, dx3f, x1f, x2f, x3f;    // face   spacing and positions
  AthenaArray<Real> dx1v, dx2v, dx3v, x1v, x2v, x3v;    // volume spacing and positions
  AthenaArray<Real> x1s2, x1s3, x2s1, x2s3, x3s1, x3s2; // area averaged positions for AMR
  // geometry coefficients (only used in SphericalPolar, Cylindrical, Cartesian)
  AthenaArray<Real> h2f, dh2fd1, h31f, h32f, dh31fd1, dh32fd2;
  AthenaArray<Real> h2v, dh2vd1, h31v, h32v, dh31vd1, dh32vd2;

  // functions...
  // ...to compute length of edges
  virtual void Edge1Length(const int k, const int j, const int il, const int iu,
                           AthenaArray<Real> &len);
  virtual void Edge2Length(const int k, const int j, const int il, const int iu,
                           AthenaArray<Real> &len);
  virtual void Edge3Length(const int k, const int j, const int il, const int iu,
                           AthenaArray<Real> &len);
  virtual Real GetEdge1Length(const int k, const int j, const int i);
  virtual Real GetEdge2Length(const int k, const int j, const int i);
  virtual Real GetEdge3Length(const int k, const int j, const int i);
  // ...to compute length connecting cell centers (for non-ideal MHD)
  virtual void VolCenter1Length(const int k, const int j, const int il, const int iu,
                                AthenaArray<Real> &len);
  virtual void VolCenter2Length(const int k, const int j, const int il, const int iu,
                                AthenaArray<Real> &len);
  virtual void VolCenter3Length(const int k, const int j, const int il, const int iu,
                                AthenaArray<Real> &len);
  // ...to compute physical width at cell center
  virtual void CenterWidth1(const int k, const int j, const int il, const int iu,
                            AthenaArray<Real> &dx1);
  virtual void CenterWidth2(const int k, const int j, const int il, const int iu,
                            AthenaArray<Real> &dx2);
  virtual void CenterWidth3(const int k, const int j, const int il, const int iu,
                            AthenaArray<Real> &dx3);

  // ...to compute area of faces
  virtual void Face1Area(const int k, const int j, const int il, const int iu,
                         AthenaArray<Real> &area);
  virtual void Face2Area(const int k, const int j, const int il, const int iu,
                         AthenaArray<Real> &area);
  virtual void Face3Area(const int k, const int j, const int il, const int iu,
                         AthenaArray<Real> &area);
  virtual Real GetFace1Area(const int k, const int j, const int i);
  virtual Real GetFace2Area(const int k, const int j, const int i);
  virtual Real GetFace3Area(const int k, const int j, const int i);
  // ...to compute area of faces joined by cell centers (for non-ideal MHD)
  virtual void VolCenterFace1Area(const int k, const int j, const int il, const int iu,
                                  AthenaArray<Real> &area);
  virtual void VolCenterFace2Area(const int k, const int j, const int il, const int iu,
                                  AthenaArray<Real> &area);
  virtual void VolCenterFace3Area(const int k, const int j, const int il, const int iu,
                                  AthenaArray<Real> &area);

  // ...to compute Laplacian of quantities in the coord system and orthogonal subspaces
  virtual void Laplacian(
      const AthenaArray<Real> &s, AthenaArray<Real> &delta_s,
      const int il, const int iu, const int jl, const int ju, const int kl, const int ku,
      const int nl, const int nu);
  virtual void LaplacianX1(
      const AthenaArray<Real> &s, AthenaArray<Real> &delta_s,
      const int n, const int k, const int j, const int il, const int iu);
  virtual void LaplacianX1All(
      const AthenaArray<Real> &s, AthenaArray<Real> &delta_s,
      const int nl, const int nu, const int kl, const int ku,
      const int jl, const int ju, const int il, const int iu);
  virtual void LaplacianX2(
      const AthenaArray<Real> &s, AthenaArray<Real> &delta_s,
      const int n, const int k, const int j, const int il, const int iu);
  virtual void LaplacianX2All(
      const AthenaArray<Real> &s, AthenaArray<Real> &delta_s,
      const int nl, const int nu, const int kl, const int ku,
      const int jl, const int ju, const int il, const int iu);
  virtual void LaplacianX3(
      const AthenaArray<Real> &s, AthenaArray<Real> &delta_s,
      const int n, const int k, const int j, const int il, const int iu);
  virtual void LaplacianX3All(
      const AthenaArray<Real> &s, AthenaArray<Real> &delta_s,
      const int nl, const int nu, const int kl, const int ku,
      const int jl, const int ju, const int il, const int iu);

  // ...to compute volume of cells
  virtual void CellVolume(const int k, const int j, const int il, const int iu,
                          AthenaArray<Real> &vol);
  virtual Real GetCellVolume(const int k, const int j, const int i);

  // ...to compute geometrical source terms
  virtual void AddCoordTermsDivergence(const Real dt, const AthenaArray<Real> *flux,
                             const AthenaArray<Real> &prim, const AthenaArray<Real> &bcc,
                             AthenaArray<Real> &u);
  virtual void AddCoordTermsDivergence_STS(const Real dt, int stage,
                             const AthenaArray<Real> *flux,
                             AthenaArray<Real> &u, AthenaArray<Real> &flux_div);

  // ...to determine if index is a pole
  bool IsPole(int j);

  // ...to make coordinate transformations
  virtual void CartesianToMeshCoords(
      Real x, Real y, Real z, Real& x1, Real& x2, Real& x3) const;
  virtual void MeshCoordsToCartesian(
      Real x1, Real x2, Real x3, Real& x, Real& y, Real& z) const;
  virtual void MeshCoordsToIndices(
      Real x1, Real x2, Real x3, Real& xi1, Real& xi2, Real& xi3) const;
  virtual void IndicesToMeshCoords(
      Real xi1, Real xi2, Real xi3, Real& x1, Real& x2, Real& x3) const;
  virtual void CartesianToMeshCoordsVector(
      Real x, Real y, Real z, Real vx, Real vy, Real vz,
      Real& vx1, Real& vx2, Real& vx3) const;
  virtual void MeshCoordsToCartesianVector(
      Real x1, Real x2, Real x3, Real vx1, Real vx2, Real vx3,
      Real& vx, Real& vy, Real& vz) const;

  // In GR, functions...
  // ...to return private variables
  Real GetMass() const {return bh_mass_;}
  Real GetSpin() const {return bh_spin_;}

  // ...to compute metric
  void Metric(
      Real x1, Real x2, Real x3, ParameterInput *pin, AthenaArray<Real> &g,
      AthenaArray<Real> &g_inv, AthenaArray<Real> &dg_dx1, AthenaArray<Real> &dg_dx2,
      AthenaArray<Real> &dg_dx3);
  virtual void CellMetric(const int k, const int j, const int il, const int iu,
                          AthenaArray<Real> &g, AthenaArray<Real> &gi) {}
  virtual void Face1Metric(const int k, const int j, const int il, const int iu,
                           AthenaArray<Real> &g, AthenaArray<Real> &g_inv) {}
  virtual void Face2Metric(const int k, const int j, const int il, const int iu,
                           AthenaArray<Real> &g, AthenaArray<Real> &g_inv) {}
  virtual void Face3Metric(const int k, const int j, const int il, const int iu,
                           AthenaArray<Real> &g, AthenaArray<Real> &g_inv) {}

  // ...to transform primitives to locally flat space
  virtual void PrimToLocal1(
      const int k, const int j, const int il, const int iu,
      const AthenaArray<Real> &b1_vals, AthenaArray<Real> &prim_left,
      AthenaArray<Real> &prim_right, AthenaArray<Real> &bx) {}
  virtual void PrimToLocal2(
      const int k, const int j, const int il, const int iu,
      const AthenaArray<Real> &b2_vals, AthenaArray<Real> &prim_left,
      AthenaArray<Real> &prim_right, AthenaArray<Real> &bx) {}
  virtual void PrimToLocal3(
      const int k, const int j, const int il, const int iu,
      const AthenaArray<Real> &b3_vals, AthenaArray<Real> &prim_left,
      AthenaArray<Real> &prim_right, AthenaArray<Real> &bx) {}

  // ...to transform fluxes in locally flat space to global frame
  virtual void FluxToGlobal1(
      const int k, const int j, const int il, const int iu,
      const AthenaArray<Real> &cons, const AthenaArray<Real> &bbx,
      AthenaArray<Real> &flux, AthenaArray<Real> &ey, AthenaArray<Real> &ez) {}
  virtual void FluxToGlobal2(
      const int k, const int j, const int il, const int iu,
      const AthenaArray<Real> &cons, const AthenaArray<Real> &bbx,
      AthenaArray<Real> &flux, AthenaArray<Real> &ey, AthenaArray<Real> &ez) {}
  virtual void FluxToGlobal3(
      const int k, const int j, const int il, const int iu,
      const AthenaArray<Real> &cons, const AthenaArray<Real> &bbx,
      AthenaArray<Real> &flux, AthenaArray<Real> &ey, AthenaArray<Real> &ez) {}

  // ...to raise (lower) covariant (contravariant) components of a vector
  virtual void RaiseVectorCell(Real a_0, Real a_1, Real a_2, Real a_3, int k, int j,
                               int i, Real *pa0, Real *pa1, Real *pa2, Real *pa3) {}
  virtual void LowerVectorCell(Real a0, Real a1, Real a2, Real a3, int k, int j, int i,
                               Real *pa_0, Real *pa_1, Real *pa_2, Real *pa_3) {}

 protected:
  bool coarse_flag;  // true if this coordinate object is parent (coarse) mesh in AMR
  Mesh *pm;
  int il, iu, jl, ju, kl, ku, ng;  // limits of indices of arrays (normal or coarse)
  int nc1, nc2, nc3;               // # cells in each dir of arrays (normal or coarse)
  // Scratch arrays for coordinate factors
  // Format: coord_<type>[<direction>]_<index>[<count>]_
  //   type: vol[ume], area, etc.
  //   direction: 1/2/3 depending on which face, edge, etc. is in play
  //   index: i/j/k indicating which coordinates index array
  //   count: 1/2/... in case multiple arrays are needed for different terms
  AthenaArray<Real> coord_vol_i_, coord_vol_i1_, coord_vol_i2_;
  AthenaArray<Real> coord_vol_j_, coord_vol_j1_, coord_vol_j2_;
  AthenaArray<Real> coord_vol_k1_;
  AthenaArray<Real> coord_vol_kji_;
  AthenaArray<Real> coord_area1_i_, coord_area1_i1_;
  AthenaArray<Real> coord_area1_j_, coord_area1_j1_, coord_area1_j2_;
  AthenaArray<Real> coord_area1_k1_;
  AthenaArray<Real> coord_area1_kji_;
  AthenaArray<Real> coord_area2_i_, coord_area2_i1_, coord_area2_i2_;
  AthenaArray<Real> coord_area2_j_, coord_area2_j1_, coord_area2_j2_;
  AthenaArray<Real> coord_area2_k1_;
  AthenaArray<Real> coord_area2_kji_;
  AthenaArray<Real> coord_area3_i_, coord_area3_i1_, coord_area3_i2_;
  AthenaArray<Real> coord_area3_j1_, coord_area3_j2_;
  AthenaArray<Real> coord_area3_kji_;
  AthenaArray<Real> coord_area1vc_i_,coord_area1vc_j_; //nonidealmhd additions
  AthenaArray<Real> coord_area2vc_i_,coord_area2vc_j_; //nonidealmhd additions
  AthenaArray<Real> coord_area3vc_i_; //nonidealmhd addition
  AthenaArray<Real> coord_len1_i1_, coord_len1_i2_;
  AthenaArray<Real> coord_len1_j1_, coord_len1_j2_;
  AthenaArray<Real> coord_len1_kji_;
  AthenaArray<Real> coord_len2_i1_;
  AthenaArray<Real> coord_len2_j1_, coord_len2_j2_;
  AthenaArray<Real> coord_len2_kji_;
  AthenaArray<Real> coord_len3_i1_;
  AthenaArray<Real> coord_len3_j1_, coord_len3_j2_;
  AthenaArray<Real> coord_len3_k1_;
  AthenaArray<Real> coord_len3_kji_;
  AthenaArray<Real> coord_width1_i1_;
  AthenaArray<Real> coord_width1_kji_;
  AthenaArray<Real> coord_width2_i1_;
  AthenaArray<Real> coord_width2_j1_;
  AthenaArray<Real> coord_width2_kji_;
  AthenaArray<Real> coord_width3_j1_, coord_width3_j2_, coord_width3_j3_;
  AthenaArray<Real> coord_width3_k1_;
  AthenaArray<Real> coord_width3_ji1_;
  AthenaArray<Real> coord_width3_kji_;
  AthenaArray<Real> coord_src_j1_, coord_src_j2_;
  AthenaArray<Real> coord_src_kji_;
  AthenaArray<Real> coord_src1_i_;
  AthenaArray<Real> coord_src1_j_;
  AthenaArray<Real> coord_src2_i_;
  AthenaArray<Real> coord_src2_j_;
  AthenaArray<Real> coord_src3_j_;

  // Scratch arrays for physical source terms
  AthenaArray<Real> phy_src1_i_, phy_src2_i_;

  // GR-specific scratch arrays
  AthenaArray<Real> metric_cell_i1_, metric_cell_i2_;
  AthenaArray<Real> metric_cell_j1_, metric_cell_j2_;
  AthenaArray<Real> metric_cell_kji_;
  AthenaArray<Real> metric_face1_i1_, metric_face1_i2_;
  AthenaArray<Real> metric_face1_j1_, metric_face1_j2_;
  AthenaArray<Real> metric_face1_kji_;
  AthenaArray<Real> metric_face2_i1_, metric_face2_i2_;
  AthenaArray<Real> metric_face2_j1_, metric_face2_j2_;
  AthenaArray<Real> metric_face2_kji_;
  AthenaArray<Real> metric_face3_i1_, metric_face3_i2_;
  AthenaArray<Real> metric_face3_j1_, metric_face3_j2_;
  AthenaArray<Real> metric_face3_kji_;
  AthenaArray<Real> trans_face1_i1_, trans_face1_i2_;
  AthenaArray<Real> trans_face1_j1_;
  AthenaArray<Real> trans_face1_ji1_, trans_face1_ji2_, trans_face1_ji3_,
    trans_face1_ji4_, trans_face1_ji5_, trans_face1_ji6_, trans_face1_ji7_;
  AthenaArray<Real> trans_face1_kji_;
  AthenaArray<Real> trans_face2_i1_, trans_face2_i2_;
  AthenaArray<Real> trans_face2_j1_;
  AthenaArray<Real> trans_face2_ji1_, trans_face2_ji2_, trans_face2_ji3_,
    trans_face2_ji4_, trans_face2_ji5_, trans_face2_ji6_;
  AthenaArray<Real> trans_face2_kji_;
  AthenaArray<Real> trans_face3_i1_, trans_face3_i2_;
  AthenaArray<Real> trans_face3_j1_;
  AthenaArray<Real> trans_face3_ji1_, trans_face3_ji2_, trans_face3_ji3_,
    trans_face3_ji4_, trans_face3_ji5_, trans_face3_ji6_;
  AthenaArray<Real> trans_face3_kji_;
  AthenaArray<Real> g_, gi_;

  // GR-specific variables
  Real bh_mass_;
  Real bh_spin_;
};

//----------------------------------------------------------------------------------------
//! \class Cartesian
//  \brief derived class for Cartesian coordinates.  None of the virtual funcs
//  in the Coordinates abstract base class need to be overridden.

class Cartesian : public Coordinates {
  friend class HydroSourceTerms;

 public:
  Cartesian(MeshBlock *pmb, ParameterInput *pin, bool flag);

  // functions to make coordinate transformations.
  void CartesianToMeshCoords(Real x, Real y, Real z, Real& x1, Real& x2, Real& x3) const;
  void MeshCoordsToCartesian(Real x1, Real x2, Real x3, Real& x, Real& y, Real& z) const;
  void CartesianToMeshCoordsVector(
      Real x, Real y, Real z, Real vx, Real vy, Real vz,
      Real& vx1, Real& vx2, Real& vx3) const;
  void MeshCoordsToCartesianVector(
      Real x1, Real x2, Real x3, Real vx1, Real vx2, Real vx3,
      Real& vx, Real& vy, Real& vz) const;
};

//----------------------------------------------------------------------------------------
//! \class Cylindrical
//  \brief derived class for Cylindrical coordinates.  Some of the length, area,
//  and volume functions in the Coordinates abstract base class are overridden

class Cylindrical : public Coordinates {
  friend class HydroSourceTerms;

 public:
  Cylindrical(MeshBlock *pmb, ParameterInput *pin, bool flag);

  // functions...
  // ...to compute length of edges
  void Edge2Length(const int k, const int j, const int il, const int iu,
                   AthenaArray<Real> &len) final;
  Real GetEdge2Length(const int k, const int j, const int i) final;
  // ...to compute length connecting cell centers (for non-ideal MHD)
  void VolCenter2Length(const int k, const int j, const int il, const int iu,
                        AthenaArray<Real> &len) final;
  // ...to compute physical width at cell center
  void CenterWidth2(const int k, const int j, const int il, const int iu,
                    AthenaArray<Real> &dx2) final;

  // ...to compute area of faces
  void Face1Area(const int k, const int j, const int il, const int iu,
                 AthenaArray<Real> &area) final;
  void Face3Area(const int k, const int j, const int il, const int iu,
                 AthenaArray<Real> &area) final;
  Real GetFace1Area(const int k, const int j, const int i) final;
  Real GetFace3Area(const int k, const int j, const int i) final;
  // ...to compute area of faces joined by cell centers (for non-ideal MHD)
  void VolCenterFace1Area(const int k, const int j, const int il, const int iu,
                          AthenaArray<Real> &area) final;
  void VolCenterFace3Area(const int k, const int j, const int il, const int iu,
                          AthenaArray<Real> &area) final;
  // ...to compute volumes of cells
  void CellVolume(const int k, const int j, const int il, const int iu,
                  AthenaArray<Real> &vol) final;
  Real GetCellVolume(const int k, const int j, const int i) final;

  // ...to compute geometrical source terms
  void AddCoordTermsDivergence(const Real dt, const AthenaArray<Real> *flux,
                     const AthenaArray<Real> &prim, const AthenaArray<Real> &bcc,
                     AthenaArray<Real> &u) final;
<<<<<<< HEAD

  // functions to make coordinate transformations.
  void CartesianToMeshCoords(Real x, Real y, Real z, Real& x1, Real& x2, Real& x3) const;
  void MeshCoordsToCartesian(Real x1, Real x2, Real x3, Real& x, Real& y, Real& z) const;
  void CartesianToMeshCoordsVector(
      Real x, Real y, Real z, Real vx, Real vy, Real vz,
      Real& vx1, Real& vx2, Real& vx3) const;
  void MeshCoordsToCartesianVector(
      Real x1, Real x2, Real x3, Real vx1, Real vx2, Real vx3,
      Real& vx, Real& vy, Real& vz) const;

 private:
  Real x2ref;
=======
  void AddCoordTermsDivergence_STS(const Real dt, int stage,
                     const AthenaArray<Real> *flux,
                     AthenaArray<Real> &u, AthenaArray<Real> &flux_div) final;
>>>>>>> 409a0950
};

//----------------------------------------------------------------------------------------
//! \class SphericalPolar
//  \brief derived class for spherical polar coordinates.  Many of the length, area,
//  and volume functions in the Coordinates abstract base class are overridden.

class SphericalPolar : public Coordinates {
  friend class HydroSourceTerms;

 public:
  SphericalPolar(MeshBlock *pmb, ParameterInput *pin, bool flag);

  // functions...
  // ...to compute length of edges
  void Edge2Length(const int k, const int j, const int il, const int iu,
                   AthenaArray<Real> &len) final;
  void Edge3Length(const int k, const int j, const int il, const int iu,
                   AthenaArray<Real> &len) final;
  Real GetEdge2Length(const int k, const int j, const int i) final;
  Real GetEdge3Length(const int k, const int j, const int i) final;
  // ...to compute length connecting cell centers (for non-ideal MHD)
  void VolCenter2Length(const int k, const int j, const int il, const int iu,
                        AthenaArray<Real> &len) final;
  void VolCenter3Length(const int k, const int j, const int il, const int iu,
                        AthenaArray<Real> &len) final;
  // ...to compute physical width at cell center
  void CenterWidth2(const int k, const int j, const int il, const int iu,
                    AthenaArray<Real> &dx2) final;
  void CenterWidth3(const int k, const int j, const int il, const int iu,
                    AthenaArray<Real> &dx3) final;

  // ...to compute area of faces
  void Face1Area(const int k, const int j, const int il, const int iu,
                 AthenaArray<Real> &area) final;
  void Face2Area(const int k, const int j, const int il, const int iu,
                 AthenaArray<Real> &area) final;
  void Face3Area(const int k, const int j, const int il, const int iu,
                 AthenaArray<Real> &area) final;
  Real GetFace1Area(const int k, const int j, const int i) final;
  Real GetFace2Area(const int k, const int j, const int i) final;
  Real GetFace3Area(const int k, const int j, const int i) final;
  // ...to compute area of faces joined by cell centers (for non-ideal MHD)
  void VolCenterFace1Area(const int k, const int j, const int il, const int iu,
                          AthenaArray<Real> &area) final;
  void VolCenterFace2Area(const int k, const int j, const int il, const int iu,
                          AthenaArray<Real> &area) final;
  void VolCenterFace3Area(const int k, const int j, const int il, const int iu,
                          AthenaArray<Real> &area) final;
  // ...to compute volumes of cells
  void CellVolume(const int k, const int j, const int il, const int iu,
                  AthenaArray<Real> &vol) final;
  Real GetCellVolume(const int k, const int j, const int i) final;

  // ...to compute geometrical source terms
  void AddCoordTermsDivergence(const Real dt, const AthenaArray<Real> *flux,
                     const AthenaArray<Real> &prim, const AthenaArray<Real> &bcc,
                     AthenaArray<Real> &u) final;
<<<<<<< HEAD

  // functions to make coordinate transformations.
  void CartesianToMeshCoords(Real x, Real y, Real z, Real& x1, Real& x2, Real& x3) const;
  void MeshCoordsToCartesian(Real x1, Real x2, Real x3, Real& x, Real& y, Real& z) const;
  void CartesianToMeshCoordsVector(
      Real x, Real y, Real z, Real vx, Real vy, Real vz,
      Real& vx1, Real& vx2, Real& vx3) const;
  void MeshCoordsToCartesianVector(
      Real x1, Real x2, Real x3, Real vx1, Real vx2, Real vx3,
      Real& vx, Real& vy, Real& vz) const;

 private:
  Real x3ref;
=======
  void AddCoordTermsDivergence_STS(const Real dt, int stage,
                     const AthenaArray<Real> *flux,
                     AthenaArray<Real> &u, AthenaArray<Real> &flux_div) final;
>>>>>>> 409a0950
};

//----------------------------------------------------------------------------------------
//! \class Minkowski
//  \brief derived class for Minkowski (flat) spacetime and Cartesian coordinates in GR.
//  None of the length, area, and volume functions in the abstract base class need to be
//  overridden, but all the metric and transforms functions are.

class Minkowski : public Coordinates {
  friend class HydroSourceTerms;

 public:
  Minkowski(MeshBlock *pmb, ParameterInput *pin, bool flag);

  // In GR, functions...
  // ...to compute metric
  void CellMetric(const int k, const int j, const int il, const int iu,
                  AthenaArray<Real> &g, AthenaArray<Real> &gi) final;
  void Face1Metric(const int k, const int j, const int il, const int iu,
                   AthenaArray<Real> &g, AthenaArray<Real> &g_inv) final;
  void Face2Metric(const int k, const int j, const int il, const int iu,
                   AthenaArray<Real> &g, AthenaArray<Real> &g_inv) final;
  void Face3Metric(const int k, const int j, const int il, const int iu,
                   AthenaArray<Real> &g, AthenaArray<Real> &g_inv) final;

  // ...to transform primitives to locally flat space
  void PrimToLocal1(const int k, const int j, const int il, const int iu,
                    const AthenaArray<Real> &b1_vals, AthenaArray<Real> &prim_left,
                    AthenaArray<Real> &prim_right, AthenaArray<Real> &bx) final;
  void PrimToLocal2(const int k, const int j, const int il, const int iu,
                    const AthenaArray<Real> &b2_vals, AthenaArray<Real> &prim_left,
                    AthenaArray<Real> &prim_right, AthenaArray<Real> &bx) final;
  void PrimToLocal3(const int k, const int j, const int il, const int iu,
                    const AthenaArray<Real> &b3_vals, AthenaArray<Real> &prim_left,
                    AthenaArray<Real> &prim_right, AthenaArray<Real> &bx) final;

  // ...to transform fluxes in locally flat space to global frame
  void FluxToGlobal1(
      const int k, const int j, const int il, const int iu,
      const AthenaArray<Real> &cons, const AthenaArray<Real> &bbx,
      AthenaArray<Real> &flux, AthenaArray<Real> &ey, AthenaArray<Real> &ez) final;
  void FluxToGlobal2(
      const int k, const int j, const int il, const int iu,
      const AthenaArray<Real> &cons, const AthenaArray<Real> &bbx,
      AthenaArray<Real> &flux, AthenaArray<Real> &ey, AthenaArray<Real> &ez) final;
  void FluxToGlobal3(
      const int k, const int j, const int il, const int iu,
      const AthenaArray<Real> &cons, const AthenaArray<Real> &bbx,
      AthenaArray<Real> &flux, AthenaArray<Real> &ey, AthenaArray<Real> &ez) final;

  // for raising (lowering) covariant (contravariant) components of a vector
  void RaiseVectorCell(Real a_0, Real a_1, Real a_2, Real a_3, int k, int j, int i,
                       Real *pa0, Real *pa1, Real *pa2, Real *pa3) final;
  void LowerVectorCell(Real a0, Real a1, Real a2, Real a3, int k, int j, int i,
                       Real *pa_0, Real *pa_1, Real *pa_2, Real *pa_3) final;
};

//----------------------------------------------------------------------------------------
//! \class Schwarzschild
//  \brief derived class for Schwarzschild spacetime and spherical polar coordinates in GR
//  Nearly every function in the abstract base class need to be overridden.

class Schwarzschild : public Coordinates {
  friend class HydroSourceTerms;

 public:
  Schwarzschild(MeshBlock *pmb, ParameterInput *pin, bool flag);

  // functions...
  // ...to compute length of edges
  void Edge1Length(const int k, const int j, const int il, const int iu,
                   AthenaArray<Real> &len) final;
  void Edge2Length(const int k, const int j, const int il, const int iu,
                   AthenaArray<Real> &len) final;
  void Edge3Length(const int k, const int j, const int il, const int iu,
                   AthenaArray<Real> &len) final;
  Real GetEdge1Length(const int k, const int j, const int i) final;
  Real GetEdge2Length(const int k, const int j, const int i) final;
  Real GetEdge3Length(const int k, const int j, const int i) final;

  // ...to compute physical width at cell center
  void CenterWidth1(const int k, const int j, const int il, const int iu,
                    AthenaArray<Real> &dx1) final;
  void CenterWidth2(const int k, const int j, const int il, const int iu,
                    AthenaArray<Real> &dx2) final;
  void CenterWidth3(const int k, const int j, const int il, const int iu,
                    AthenaArray<Real> &dx3) final;

  // ...to compute area of faces
  void Face1Area(const int k, const int j, const int il, const int iu,
                 AthenaArray<Real> &area) final;
  void Face2Area(const int k, const int j, const int il, const int iu,
                 AthenaArray<Real> &area) final;
  void Face3Area(const int k, const int j, const int il, const int iu,
                 AthenaArray<Real> &area) final;
  Real GetFace1Area(const int k, const int j, const int i) final;
  Real GetFace2Area(const int k, const int j, const int i) final;
  Real GetFace3Area(const int k, const int j, const int i) final;

  // ...to compute volumes of cells
  void CellVolume(const int k, const int j, const int il, const int iu,
                  AthenaArray<Real> &vol) final;
  Real GetCellVolume(const int k, const int j, const int i) final;

  // ...to compute geometrical source terms
  void AddCoordTermsDivergence(const Real dt, const AthenaArray<Real> *flux,
                     const AthenaArray<Real> &prim, const AthenaArray<Real> &bcc,
                     AthenaArray<Real> &u) final;

  // In GR, functions...
  // ...to compute metric
  void CellMetric(const int k, const int j, const int il, const int iu,
                  AthenaArray<Real> &g, AthenaArray<Real> &gi) final;
  void Face1Metric(const int k, const int j, const int il, const int iu,
                   AthenaArray<Real> &g, AthenaArray<Real> &g_inv) final;
  void Face2Metric(const int k, const int j, const int il, const int iu,
                   AthenaArray<Real> &g, AthenaArray<Real> &g_inv) final;
  void Face3Metric(const int k, const int j, const int il, const int iu,
                   AthenaArray<Real> &g, AthenaArray<Real> &g_inv) final;

  // ...to transform primitives to locally flat space
  void PrimToLocal1(const int k, const int j, const int il, const int iu,
                    const AthenaArray<Real> &b1_vals, AthenaArray<Real> &prim_left,
                    AthenaArray<Real> &prim_right, AthenaArray<Real> &bx) final;
  void PrimToLocal2(const int k, const int j, const int il, const int iu,
                    const AthenaArray<Real> &b2_vals, AthenaArray<Real> &prim_left,
                    AthenaArray<Real> &prim_right, AthenaArray<Real> &bx) final;
  void PrimToLocal3(const int k, const int j, const int il, const int iu,
                    const AthenaArray<Real> &b3_vals, AthenaArray<Real> &prim_left,
                    AthenaArray<Real> &prim_right, AthenaArray<Real> &bx) final;

  // ...to transform fluxes in locally flat space to global frame
  void FluxToGlobal1(
      const int k, const int j, const int il, const int iu,
      const AthenaArray<Real> &cons, const AthenaArray<Real> &bbx,
      AthenaArray<Real> &flux, AthenaArray<Real> &ey, AthenaArray<Real> &ez) final;
  void FluxToGlobal2(
      const int k, const int j, const int il, const int iu,
      const AthenaArray<Real> &cons, const AthenaArray<Real> &bbx,
      AthenaArray<Real> &flux, AthenaArray<Real> &ey, AthenaArray<Real> &ez) final;
  void FluxToGlobal3(
      const int k, const int j, const int il, const int iu,
      const AthenaArray<Real> &cons, const AthenaArray<Real> &bbx,
      AthenaArray<Real> &flux, AthenaArray<Real> &ey, AthenaArray<Real> &ez) final;

  // for raising (lowering) covariant (contravariant) components of a vector
  void RaiseVectorCell(Real a_0, Real a_1, Real a_2, Real a_3, int k, int j, int i,
                       Real *pa0, Real *pa1, Real *pa2, Real *pa3) final;
  void LowerVectorCell(Real a0, Real a1, Real a2, Real a3, int k, int j, int i,
                       Real *pa_0, Real *pa_1, Real *pa_2, Real *pa_3) final;
};

//----------------------------------------------------------------------------------------
//! \class KerrSchild
//  \brief derived class for Kerr spacetime and Kerr-Schild coordinates in GR.
//  Nearly every function in the abstract base class need to be overridden.

class KerrSchild : public Coordinates {
  friend class HydroSourceTerms;

 public:
  KerrSchild(MeshBlock *pmb, ParameterInput *pin, bool flag);

  // functions...
  // ...to compute length of edges
  void Edge1Length(const int k, const int j, const int il, const int iu,
                   AthenaArray<Real> &len) final;
  void Edge2Length(const int k, const int j, const int il, const int iu,
                   AthenaArray<Real> &len) final;
  void Edge3Length(const int k, const int j, const int il, const int iu,
                   AthenaArray<Real> &len) final;
  Real GetEdge1Length(const int k, const int j, const int i) final;
  Real GetEdge2Length(const int k, const int j, const int i) final;
  Real GetEdge3Length(const int k, const int j, const int i) final;

  // ...to compute physical width at cell center
  void CenterWidth1(const int k, const int j, const int il, const int iu,
                    AthenaArray<Real> &dx1) final;
  void CenterWidth2(const int k, const int j, const int il, const int iu,
                    AthenaArray<Real> &dx2) final;
  void CenterWidth3(const int k, const int j, const int il, const int iu,
                    AthenaArray<Real> &dx3) final;

  // ...to compute area of faces
  void Face1Area(const int k, const int j, const int il, const int iu,
                 AthenaArray<Real> &area) final;
  void Face2Area(const int k, const int j, const int il, const int iu,
                 AthenaArray<Real> &area) final;
  void Face3Area(const int k, const int j, const int il, const int iu,
                 AthenaArray<Real> &area) final;
  Real GetFace1Area(const int k, const int j, const int i) final;
  Real GetFace2Area(const int k, const int j, const int i) final;
  Real GetFace3Area(const int k, const int j, const int i) final;

  // ...to compute volumes of cells
  void CellVolume(const int k, const int j, const int il, const int iu,
                  AthenaArray<Real> &vol) final;
  Real GetCellVolume(const int k, const int j, const int i) final;

  // ...to compute geometrical source terms
  void AddCoordTermsDivergence(const Real dt, const AthenaArray<Real> *flux,
                     const AthenaArray<Real> &prim, const AthenaArray<Real> &bcc,
                     AthenaArray<Real> &u) final;

  // In GR, functions...
  // ...to compute metric
  void CellMetric(const int k, const int j, const int il, const int iu,
                  AthenaArray<Real> &g, AthenaArray<Real> &gi) final;
  void Face1Metric(const int k, const int j, const int il, const int iu,
                   AthenaArray<Real> &g, AthenaArray<Real> &g_inv) final;
  void Face2Metric(const int k, const int j, const int il, const int iu,
                   AthenaArray<Real> &g, AthenaArray<Real> &g_inv) final;
  void Face3Metric(const int k, const int j, const int il, const int iu,
                   AthenaArray<Real> &g, AthenaArray<Real> &g_inv) final;

  // ...to transform primitives to locally flat space
  void PrimToLocal1(const int k, const int j, const int il, const int iu,
                    const AthenaArray<Real> &b1_vals, AthenaArray<Real> &prim_left,
                    AthenaArray<Real> &prim_right, AthenaArray<Real> &bx) final;
  void PrimToLocal2(const int k, const int j, const int il, const int iu,
                    const AthenaArray<Real> &b2_vals, AthenaArray<Real> &prim_left,
                    AthenaArray<Real> &prim_right, AthenaArray<Real> &bx) final;
  void PrimToLocal3(const int k, const int j, const int il, const int iu,
                    const AthenaArray<Real> &b3_vals, AthenaArray<Real> &prim_left,
                    AthenaArray<Real> &prim_right, AthenaArray<Real> &bx) final;

  // ...to transform fluxes in locally flat space to global frame
  void FluxToGlobal1(
      const int k, const int j, const int il, const int iu,
      const AthenaArray<Real> &cons, const AthenaArray<Real> &bbx,
      AthenaArray<Real> &flux, AthenaArray<Real> &ey, AthenaArray<Real> &ez) final;
  void FluxToGlobal2(
      const int k, const int j, const int il, const int iu,
      const AthenaArray<Real> &cons, const AthenaArray<Real> &bbx,
      AthenaArray<Real> &flux, AthenaArray<Real> &ey, AthenaArray<Real> &ez) final;
  void FluxToGlobal3(
      const int k, const int j, const int il, const int iu,
      const AthenaArray<Real> &cons, const AthenaArray<Real> &bbx,
      AthenaArray<Real> &flux, AthenaArray<Real> &ey, AthenaArray<Real> &ez) final;

  // for raising (lowering) covariant (contravariant) components of a vector
  void RaiseVectorCell(Real a_0, Real a_1, Real a_2, Real a_3, int k, int j, int i,
                       Real *pa0, Real *pa1, Real *pa2, Real *pa3) final;
  void LowerVectorCell(Real a0, Real a1, Real a2, Real a3, int k, int j, int i,
                       Real *pa_0, Real *pa_1, Real *pa_2, Real *pa_3) final;
};

//----------------------------------------------------------------------------------------
//! \class GRUser
//  \brief derived class for arbitrary (stationary) user-defined coordinates in GR.
//  Nearly every function in the abstract base class need to be overridden.

class GRUser : public Coordinates {
  friend class HydroSourceTerms;

 public:
  GRUser(MeshBlock *pmb, ParameterInput *pin, bool flag);

  // functions...
  // ...to compute length of edges
  void Edge1Length(const int k, const int j, const int il, const int iu,
                   AthenaArray<Real> &len) final;
  void Edge2Length(const int k, const int j, const int il, const int iu,
                   AthenaArray<Real> &len) final;
  void Edge3Length(const int k, const int j, const int il, const int iu,
                   AthenaArray<Real> &len) final;
  Real GetEdge1Length(const int k, const int j, const int i) final;
  Real GetEdge2Length(const int k, const int j, const int i) final;
  Real GetEdge3Length(const int k, const int j, const int i) final;

  // ...to compute physical width at cell center
  void CenterWidth1(const int k, const int j, const int il, const int iu,
                    AthenaArray<Real> &dx1) final;
  void CenterWidth2(const int k, const int j, const int il, const int iu,
                    AthenaArray<Real> &dx2) final;
  void CenterWidth3(const int k, const int j, const int il, const int iu,
                    AthenaArray<Real> &dx3) final;

  // ...to compute area of faces
  void Face1Area(const int k, const int j, const int il, const int iu,
                 AthenaArray<Real> &area) final;
  void Face2Area(const int k, const int j, const int il, const int iu,
                 AthenaArray<Real> &area) final;
  void Face3Area(const int k, const int j, const int il, const int iu,
                 AthenaArray<Real> &area) final;
  Real GetFace1Area(const int k, const int j, const int i) final;
  Real GetFace2Area(const int k, const int j, const int i) final;
  Real GetFace3Area(const int k, const int j, const int i) final;

  // ...to compute volumes of cells
  void CellVolume(const int k, const int j, const int il, const int iu,
                  AthenaArray<Real> &vol) final;
  Real GetCellVolume(const int k, const int j, const int i) final;

  // ...to compute geometrical source terms
  void AddCoordTermsDivergence(const Real dt, const AthenaArray<Real> *flux,
                     const AthenaArray<Real> &prim, const AthenaArray<Real> &bcc,
                     AthenaArray<Real> &u) final;

  // In GR, functions...
  // ...to compute metric
  void CellMetric(const int k, const int j, const int il, const int iu,
                  AthenaArray<Real> &g, AthenaArray<Real> &gi) final;
  void Face1Metric(const int k, const int j, const int il, const int iu,
                   AthenaArray<Real> &g, AthenaArray<Real> &g_inv) final;
  void Face2Metric(const int k, const int j, const int il, const int iu,
                   AthenaArray<Real> &g, AthenaArray<Real> &g_inv) final;
  void Face3Metric(const int k, const int j, const int il, const int iu,
                   AthenaArray<Real> &g, AthenaArray<Real> &g_inv) final;

  // ...to transform primitives to locally flat space
  void PrimToLocal1(const int k, const int j, const int il, const int iu,
                    const AthenaArray<Real> &b1_vals, AthenaArray<Real> &prim_left,
                    AthenaArray<Real> &prim_right, AthenaArray<Real> &bx) final;
  void PrimToLocal2(const int k, const int j, const int il, const int iu,
                    const AthenaArray<Real> &b2_vals, AthenaArray<Real> &prim_left,
                    AthenaArray<Real> &prim_right, AthenaArray<Real> &bx) final;
  void PrimToLocal3(const int k, const int j, const int il, const int iu,
                    const AthenaArray<Real> &b3_vals, AthenaArray<Real> &prim_left,
                    AthenaArray<Real> &prim_right, AthenaArray<Real> &bx) final;

  // ...to transform fluxes in locally flat space to global frame
  void FluxToGlobal1(
      const int k, const int j, const int il, const int iu,
      const AthenaArray<Real> &cons, const AthenaArray<Real> &bbx,
      AthenaArray<Real> &flux, AthenaArray<Real> &ey, AthenaArray<Real> &ez) final;
  void FluxToGlobal2(
      const int k, const int j, const int il, const int iu,
      const AthenaArray<Real> &cons, const AthenaArray<Real> &bbx,
      AthenaArray<Real> &flux, AthenaArray<Real> &ey, AthenaArray<Real> &ez) final;
  void FluxToGlobal3(
      const int k, const int j, const int il, const int iu,
      const AthenaArray<Real> &cons, const AthenaArray<Real> &bbx,
      AthenaArray<Real> &flux, AthenaArray<Real> &ey, AthenaArray<Real> &ez) final;

  // ...for raising (lowering) covariant (contravariant) components of a vector
  void RaiseVectorCell(Real a_0, Real a_1, Real a_2, Real a_3, int k, int j, int i,
                       Real *pa0, Real *pa1, Real *pa2, Real *pa3) final;
  void LowerVectorCell(Real a0, Real a1, Real a2, Real a3, int k, int j, int i,
                       Real *pa_0, Real *pa_1, Real *pa_2, Real *pa_3) final;
};

#endif // COORDINATES_COORDINATES_HPP_<|MERGE_RESOLUTION|>--- conflicted
+++ resolved
@@ -362,7 +362,9 @@
   void AddCoordTermsDivergence(const Real dt, const AthenaArray<Real> *flux,
                      const AthenaArray<Real> &prim, const AthenaArray<Real> &bcc,
                      AthenaArray<Real> &u) final;
-<<<<<<< HEAD
+  void AddCoordTermsDivergence_STS(const Real dt, int stage,
+                     const AthenaArray<Real> *flux,
+                     AthenaArray<Real> &u, AthenaArray<Real> &flux_div) final;
 
   // functions to make coordinate transformations.
   void CartesianToMeshCoords(Real x, Real y, Real z, Real& x1, Real& x2, Real& x3) const;
@@ -376,11 +378,6 @@
 
  private:
   Real x2ref;
-=======
-  void AddCoordTermsDivergence_STS(const Real dt, int stage,
-                     const AthenaArray<Real> *flux,
-                     AthenaArray<Real> &u, AthenaArray<Real> &flux_div) final;
->>>>>>> 409a0950
 };
 
 //----------------------------------------------------------------------------------------
@@ -439,7 +436,9 @@
   void AddCoordTermsDivergence(const Real dt, const AthenaArray<Real> *flux,
                      const AthenaArray<Real> &prim, const AthenaArray<Real> &bcc,
                      AthenaArray<Real> &u) final;
-<<<<<<< HEAD
+  void AddCoordTermsDivergence_STS(const Real dt, int stage,
+                     const AthenaArray<Real> *flux,
+                     AthenaArray<Real> &u, AthenaArray<Real> &flux_div) final;
 
   // functions to make coordinate transformations.
   void CartesianToMeshCoords(Real x, Real y, Real z, Real& x1, Real& x2, Real& x3) const;
@@ -453,11 +452,6 @@
 
  private:
   Real x3ref;
-=======
-  void AddCoordTermsDivergence_STS(const Real dt, int stage,
-                     const AthenaArray<Real> *flux,
-                     AthenaArray<Real> &u, AthenaArray<Real> &flux_div) final;
->>>>>>> 409a0950
 };
 
 //----------------------------------------------------------------------------------------
