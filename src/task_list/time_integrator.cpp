//========================================================================================
// Athena++ astrophysical MHD code
// Copyright(C) 2014 James M. Stone <jmstone@princeton.edu> and other code contributors
// Licensed under the 3-clause BSD License, see LICENSE file for details
//========================================================================================
//! \file time_integrator.cpp
//  \brief derived class for time integrator task list. Can create task lists for one
//  of many different time integrators (e.g. van Leer, RK2, RK3, etc.)

// C headers

// C++ headers
#include <algorithm>  // min()
#include <iostream>   // endl
#include <sstream>    // sstream
#include <stdexcept>  // runtime_error
#include <string>     // c_str()

// Athena++ headers
#include "../athena.hpp"
#include "../bvals/bvals.hpp"
#include "../eos/eos.hpp"
#include "../field/field.hpp"
#include "../field/field_diffusion/field_diffusion.hpp"
#include "../gravity/gravity.hpp"
#include "../hydro/hydro.hpp"
#include "../hydro/hydro_diffusion/hydro_diffusion.hpp"
#include "../hydro/srcterms/hydro_srcterms.hpp"
#include "../mesh/mesh.hpp"
#include "../parameter_input.hpp"
#include "../particles/particles.hpp"
#include "../reconstruct/reconstruction.hpp"
#include "../scalars/scalars.hpp"
#include "task_list.hpp"

//----------------------------------------------------------------------------------------
//  TimeIntegratorTaskList constructor

TimeIntegratorTaskList::TimeIntegratorTaskList(ParameterInput *pin, Mesh *pm) {
  // First, define each time-integrator by setting weights for each step of the algorithm
  // and the CFL number stability limit when coupled to the single-stage spatial operator.
  // Currently, the explicit, multistage time-integrators must be expressed as 2S-type
  // algorithms as in Ketcheson (2010) Algorithm 3, which incudes 2N (Williamson) and 2R
  // (van der Houwen) popular 2-register low-storage RK methods. The 2S-type integrators
  // depend on a bidiagonally sparse Shu-Osher representation; at each stage l:
  //
  //    U^{l} = a_{l,l-2}*U^{l-2} + a_{l-1}*U^{l-1}
  //          + b_{l,l-2}*dt*Div(F_{l-2}) + b_{l,l-1}*dt*Div(F_{l-1}),
  //
  // where U^{l-1} and U^{l-2} are previous stages and a_{l,l-2}, a_{l,l-1}=(1-a_{l,l-2}),
  // and b_{l,l-2}, b_{l,l-1} are weights that are different for each stage and
  // integrator. Previous timestep U^{0} = U^n is given, and the integrator solves
  // for U^{l} for 1 <= l <= nstages.
  //
  // The 2x RHS evaluations of Div(F) and source terms per stage is avoided by adding
  // another weighted average / caching of these terms each stage. The API and framework
  // is extensible to three register 3S* methods, although none are currently implemented.

  // Notation: exclusively using "stage", equivalent in lit. to "substage" or "substep"
  // (infrequently "step"), to refer to the intermediate values of U^{l} between each
  // "timestep" = "cycle" in explicit, multistage methods. This is to disambiguate the
  // temporal integration from other iterative sequences; "Step" is often used for generic
  // sequences in code, e.g. main.cpp: "Step 1: MPI"
  //
  // main.cpp invokes the tasklist in a for () loop from stage=1 to stage=ptlist->nstages

  // TODO(felker): validate Field and Hydro diffusion with RK3, RK4, SSPRK(5,4)
  integrator = pin->GetOrAddString("time", "integrator", "vl2");

  if (integrator == "vl2") {
    // VL: second-order van Leer integrator (Stone & Gardiner, NewA 14, 139 2009)
    // Simple predictor-corrector scheme similar to MUSCL-Hancock
    // Expressed in 2S or 3S* algorithm form
    nstages = 2;
    cfl_limit = 1.0;
    // Modify VL2 stability limit in 2D, 3D
    if (pm->ndim == 2) cfl_limit = 0.5;
    if (pm->ndim == 3) cfl_limit = 0.5;

    stage_wghts[0].delta = 1.0; // required for consistency
    stage_wghts[0].gamma_1 = 0.0;
    stage_wghts[0].gamma_2 = 1.0;
    stage_wghts[0].gamma_3 = 0.0;
    stage_wghts[0].beta = 0.5;

    stage_wghts[1].delta = 0.0;
    stage_wghts[1].gamma_1 = 0.0;
    stage_wghts[1].gamma_2 = 1.0;
    stage_wghts[1].gamma_3 = 0.0;
    stage_wghts[1].beta = 1.0;
  } else if (integrator == "rk1") {
    // RK1: first-order Runge-Kutta / the forward Euler (FE) method
    nstages = 1;
    cfl_limit = 1.0;
    stage_wghts[0].delta = 1.0;
    stage_wghts[0].gamma_1 = 0.0;
    stage_wghts[0].gamma_2 = 1.0;
    stage_wghts[0].gamma_3 = 0.0;
    stage_wghts[0].beta = 1.0;
  } else if (integrator == "rk2") {
    // Heun's method / SSPRK (2,2): Gottlieb (2009) equation 3.1
    // Optimal (in error bounds) explicit two-stage, second-order SSPRK
    nstages = 2;
    cfl_limit = 1.0;  // c_eff = c/nstages = 1/2 (Gottlieb (2009), pg 271)
    stage_wghts[0].delta = 1.0;
    stage_wghts[0].gamma_1 = 0.0;
    stage_wghts[0].gamma_2 = 1.0;
    stage_wghts[0].gamma_3 = 0.0;
    stage_wghts[0].beta = 1.0;

    stage_wghts[1].delta = 0.0;
    stage_wghts[1].gamma_1 = 0.5;
    stage_wghts[1].gamma_2 = 0.5;
    stage_wghts[1].gamma_3 = 0.0;
    stage_wghts[1].beta = 0.5;
  } else if (integrator == "rk3") {
    // SSPRK (3,3): Gottlieb (2009) equation 3.2
    // Optimal (in error bounds) explicit three-stage, third-order SSPRK
    nstages = 3;
    cfl_limit = 1.0;  // c_eff = c/nstages = 1/3 (Gottlieb (2009), pg 271)
    stage_wghts[0].delta = 1.0;
    stage_wghts[0].gamma_1 = 0.0;
    stage_wghts[0].gamma_2 = 1.0;
    stage_wghts[0].gamma_3 = 0.0;
    stage_wghts[0].beta = 1.0;

    stage_wghts[1].delta = 0.0;
    stage_wghts[1].gamma_1 = 0.25;
    stage_wghts[1].gamma_2 = 0.75;
    stage_wghts[1].gamma_3 = 0.0;
    stage_wghts[1].beta = 0.25;

    stage_wghts[2].delta = 0.0;
    stage_wghts[2].gamma_1 = TWO_3RD;
    stage_wghts[2].gamma_2 = ONE_3RD;
    stage_wghts[2].gamma_3 = 0.0;
    stage_wghts[2].beta = TWO_3RD;
    //} else if (integrator == "ssprk5_3") {
    //} else if (integrator == "ssprk10_4") {
  } else if (integrator == "rk4") {
    // RK4()4[2S] from Table 2 of Ketcheson (2010)
    // Non-SSP, explicit four-stage, fourth-order RK
    nstages = 4;
    // Stability properties are similar to classical (non-SSP) RK4 (but ~2x L2 principal
    // error norm). Refer to Colella (2011) for linear stability analysis of constant
    // coeff. advection of classical RK4 + 4th or 1st order (limiter engaged) fluxes
    cfl_limit = 1.3925; // Colella (2011) eq 101; 1st order flux is most severe constraint
    stage_wghts[0].delta = 1.0;
    stage_wghts[0].gamma_1 = 0.0;
    stage_wghts[0].gamma_2 = 1.0;
    stage_wghts[0].gamma_3 = 0.0;
    stage_wghts[0].beta = 1.193743905974738;

    stage_wghts[1].delta = 0.217683334308543;
    stage_wghts[1].gamma_1 = 0.121098479554482;
    stage_wghts[1].gamma_2 = 0.721781678111411;
    stage_wghts[1].gamma_3 = 0.0;
    stage_wghts[1].beta = 0.099279895495783;

    stage_wghts[2].delta = 1.065841341361089;
    stage_wghts[2].gamma_1 = -3.843833699660025;
    stage_wghts[2].gamma_2 = 2.121209265338722;
    stage_wghts[2].gamma_3 = 0.0;
    stage_wghts[2].beta = 1.131678018054042;

    stage_wghts[3].delta = 0.0;
    stage_wghts[3].gamma_1 = 0.546370891121863;
    stage_wghts[3].gamma_2 = 0.198653035682705;
    stage_wghts[3].gamma_3 = 0.0;
    stage_wghts[3].beta = 0.310665766509336;
  } else if (integrator == "ssprk5_4") {
    // SSPRK (5,4): Gottlieb (2009) section 3.1; between eq 3.3 and 3.4
    // Optimal (in error bounds) explicit five-stage, fourth-order SSPRK
    // 3N method, but there is no 3S* formulation due to irregular sparsity
    // of Shu-Osher form matrix, alpha.
    nstages = 5;
    // Because it is an SSP method, we can use the SSP coefficient c=1.508 to to trivially
    // relate the CFL constraint to the RK1 CFL=1 (for first-order fluxes). There is no
    // need to perform stability analysis from scratch (unlike e.g. the linear stability
    // analysis for classical/non-SSP RK4 in Colella (2011)) However, PLM and PPM w/o the
    // limiter engaged are unconditionally unstable under RK1 integration, so the SSP
    // guarantees do not hold for the Athena++ spatial discretizations.
    cfl_limit = 1.508;         //  (effective SSP coeff = 0.302) Gottlieb (2009) pg 272
    // u^(1)
    stage_wghts[0].delta = 1.0; // u1 = u^n
    stage_wghts[0].gamma_1 = 0.0;
    stage_wghts[0].gamma_2 = 1.0;
    stage_wghts[0].gamma_3 = 0.0;
    stage_wghts[0].beta = 0.391752226571890;

    // u^(2)
    stage_wghts[1].delta = 0.0; // u1 = u^n
    stage_wghts[1].gamma_1 = 0.555629506348765;
    stage_wghts[1].gamma_2 = 0.444370493651235;
    stage_wghts[1].gamma_3 = 0.0;
    stage_wghts[1].beta = 0.368410593050371;

    // u^(3)
    stage_wghts[2].delta = 0.517231671970585; // u1 <- (u^n + d*u^(2))
    stage_wghts[2].gamma_1 = 0.379898148511597;
    stage_wghts[2].gamma_2 = 0.0;
    stage_wghts[2].gamma_3 = 0.620101851488403; // u^(n) coeff =  u2
    stage_wghts[2].beta = 0.251891774271694;

    // u^(4)
    stage_wghts[3].delta = 0.096059710526147; // u1 <- (u^n + d*u^(2) + d'*u^(3))
    stage_wghts[3].gamma_1 = 0.821920045606868;
    stage_wghts[3].gamma_2 = 0.0;
    stage_wghts[3].gamma_3 = 0.178079954393132; // u^(n) coeff =  u2
    stage_wghts[3].beta = 0.544974750228521;

    // u^(n+1) partial expression
    stage_wghts[4].delta = 0.0;
    stage_wghts[4].gamma_1 = 0.386708617503268; // 1 ulp lower than Gottlieb u^(4) coeff
    stage_wghts[4].gamma_2 = 1.0; // u1 <- (u^n + d*u^(2) + d'*u^(3))
    stage_wghts[4].gamma_3 = 1.0; // partial sum from hardcoded extra stage=4
    stage_wghts[4].beta = 0.226007483236906; // F(u^(4)) coeff.
  } else {
    std::stringstream msg;
    msg << "### FATAL ERROR in TimeIntegratorTaskList constructor" << std::endl
        << "integrator=" << integrator << " not valid time integrator" << std::endl;
    ATHENA_ERROR(msg);
  }

  // Set cfl_number based on user input and time integrator CFL limit
  Real cfl_number = pin->GetReal("time", "cfl_number");
  if (cfl_number > cfl_limit
      && pm->fluid_setup == FluidFormulation::evolve) {
    std::cout << "### Warning in TimeIntegratorTaskList constructor" << std::endl
              << "User CFL number " << cfl_number << " must be smaller than " << cfl_limit
              << " for integrator=" << integrator << " in " << pm->ndim
              << "D simulation" << std::endl << "Setting to limit" << std::endl;
    cfl_number = cfl_limit;
  }
  // Save to Mesh class
  pm->cfl_number = cfl_number;

  // Now assemble list of tasks for each stage of time integrator
  {using namespace HydroIntegratorTaskNames; // NOLINT (build/namespace)
    // calculate hydro/field diffusive fluxes
    if (!STS_ENABLED) {
      AddTask(DIFFUSE_HYD,NONE);
      if (MAGNETIC_FIELDS_ENABLED) {
        AddTask(DIFFUSE_FLD,NONE);
        // compute hydro fluxes, integrate hydro variables
        AddTask(CALC_HYDFLX,(DIFFUSE_HYD|DIFFUSE_FLD));
      } else { // Hydro
        AddTask(CALC_HYDFLX,DIFFUSE_HYD);
      }
      if (NSCALARS > 0) {
        AddTask(DIFFUSE_SCLR,NONE);
        AddTask(CALC_SCLRFLX,(CALC_HYDFLX|DIFFUSE_SCLR));
      }
    } else { // STS enabled:
      AddTask(CALC_HYDFLX,NONE);
      if (NSCALARS > 0)
        AddTask(CALC_SCLRFLX,CALC_HYDFLX);
    }
    if (pm->multilevel) { // SMR or AMR
      AddTask(SEND_HYDFLX,CALC_HYDFLX);
      AddTask(RECV_HYDFLX,CALC_HYDFLX);
      AddTask(INT_HYD,RECV_HYDFLX);
    } else {
      AddTask(INT_HYD, CALC_HYDFLX);
    }
    AddTask(SRCTERM_HYD,INT_HYD);
    if (PARTICLES)
      AddTask(SEND_HYD,SRCTERM_HYD|RECV_PM);
    else
      AddTask(SEND_HYD,SRCTERM_HYD);
    AddTask(RECV_HYD,NONE);
    AddTask(SETB_HYD,(RECV_HYD|SRCTERM_HYD));
    if (SHEARING_BOX) { // Shearingbox BC for Hydro
      AddTask(SEND_HYDSH,SETB_HYD);
      AddTask(RECV_HYDSH,SETB_HYD);
    }

    if (NSCALARS > 0) {
      if (pm->multilevel) {
        AddTask(SEND_SCLRFLX,CALC_SCLRFLX);
        AddTask(RECV_SCLRFLX,CALC_SCLRFLX);
        AddTask(INT_SCLR,RECV_SCLRFLX);
      } else {
        AddTask(INT_SCLR,CALC_SCLRFLX);
      }
      // there is no SRCTERM_SCLR task
      AddTask(SEND_SCLR,INT_SCLR);
      AddTask(RECV_SCLR,NONE);
      AddTask(SETB_SCLR,(RECV_SCLR|INT_SCLR));
      // if (SHEARING_BOX) {
      //   AddTask(SEND_SCLRSH,SETB_SCLR);
      //   AddTask(RECV_SCLRSH,SETB_SCLR);
      // }
    }

    // evolve particles
    if (PARTICLES) {
      AddTask(INT_PAR, NONE);
      AddTask(SEND_PAR, INT_PAR);
      AddTask(RECV_PAR, NONE);
      AddTask(SEND_PM, INT_PAR);
      AddTask(RECV_PM, NONE);
    }

    if (MAGNETIC_FIELDS_ENABLED) { // MHD
      // compute MHD fluxes, integrate field
      AddTask(CALC_FLDFLX,CALC_HYDFLX);
      AddTask(SEND_FLDFLX,CALC_FLDFLX);
      AddTask(RECV_FLDFLX,SEND_FLDFLX);
      if (SHEARING_BOX) {// Shearingbox BC for EMF
        AddTask(SEND_EMFSH,RECV_FLDFLX);
        AddTask(RECV_EMFSH,RECV_FLDFLX);
        AddTask(RMAP_EMFSH,RECV_EMFSH);
        AddTask(INT_FLD,RMAP_EMFSH);
      } else {
        AddTask(INT_FLD,RECV_FLDFLX);
      }

      AddTask(SEND_FLD,INT_FLD);
      AddTask(RECV_FLD,NONE);
      AddTask(SETB_FLD,(RECV_FLD|INT_FLD));
      if (SHEARING_BOX) { // Shearingbox BC for Bfield
        AddTask(SEND_FLDSH,SETB_FLD);
        AddTask(RECV_FLDSH,SETB_FLD);
      }

      // TODO(felker): these nested conditionals are horrible now. Add option to AddTask
      // for "wait for all previously added tasks"?

      // prolongate, compute new primitives
      if (pm->multilevel) { // SMR or AMR
        if (NSCALARS > 0) {
          AddTask(PROLONG,(SEND_HYD|SETB_HYD|SEND_FLD|SETB_FLD|SEND_SCLR|SETB_SCLR));
        } else {
          AddTask(PROLONG,(SEND_HYD|SETB_HYD|SEND_FLD|SETB_FLD));
        }
        AddTask(CONS2PRIM,PROLONG);
      } else {
        if (SHEARING_BOX) {
          if (NSCALARS > 0) {
            AddTask(CONS2PRIM,
                    (SETB_HYD|SETB_FLD|SETB_SCLR|RECV_HYDSH|RECV_FLDSH|RMAP_EMFSH));
          } else {
            AddTask(CONS2PRIM,(SETB_HYD|SETB_FLD|RECV_HYDSH|RECV_FLDSH|RMAP_EMFSH));
          }
        } else {
          if (NSCALARS > 0) {
            AddTask(CONS2PRIM,(SETB_HYD|SETB_FLD|SETB_SCLR));
          } else {
            AddTask(CONS2PRIM,(SETB_HYD|SETB_FLD));
          }
        }
      }
    } else {  // HYDRO
      // prolongate, compute new primitives
      if (pm->multilevel) { // SMR or AMR
        if (NSCALARS > 0) {
          AddTask(PROLONG,(SEND_HYD|SETB_HYD|SETB_SCLR|SEND_SCLR));
        } else {
          AddTask(PROLONG,(SEND_HYD|SETB_HYD));
        }
        AddTask(CONS2PRIM,PROLONG);
      } else {
        if (SHEARING_BOX) {
          if (NSCALARS > 0) {
            AddTask(CONS2PRIM,(SETB_HYD|RECV_HYDSH|SETB_SCLR));  // RECV_SCLRSH
          } else {
            AddTask(CONS2PRIM,(SETB_HYD|RECV_HYDSH));
          }
        } else {
          if (NSCALARS > 0) {
            AddTask(CONS2PRIM,(SETB_HYD|SETB_SCLR));
          } else {
            AddTask(CONS2PRIM,(SETB_HYD));
          }
        }
      }
    }

    // everything else
    AddTask(PHY_BVAL,CONS2PRIM);
    if (!STS_ENABLED || pm->sts_integrator == "rkl1") {
      AddTask(USERWORK,PHY_BVAL);
      AddTask(NEW_DT,USERWORK);
      if (pm->adaptive) {
        AddTask(FLAG_AMR,USERWORK);
        AddTask(CLEAR_ALLBND,FLAG_AMR);
      } else {
        AddTask(CLEAR_ALLBND,NEW_DT);
      }
    } else {
      AddTask(CLEAR_ALLBND,PHY_BVAL);
    }
  } // end of using namespace block
}

//---------------------------------------------------------------------------------------
//  Sets id and dependency for "ntask" member of task_list_ array, then iterates value of
//  ntask.

void TimeIntegratorTaskList::AddTask(const TaskID& id, const TaskID& dep) {
  task_list_[ntasks].task_id = id;
  task_list_[ntasks].dependency = dep;
  // TODO(felker): change naming convention of either/both of TASK_NAME and TaskFunc
  // There are some issues with the current names:
  // 1) VERB_OBJECT is confusing with ObjectVerb(). E.g. seeing SEND_HYD in the task list
  // assembly would lead the user to believe the corresponding function is SendHydro(),
  // when it is actually HydroSend()--- Probaby change function names to active voice
  // VerbObject() since "HydroFluxCalculate()" doesn't sound quite right.

  // Note, there are exceptions to the "verb+object" convention in some TASK_NAMES and
  // TaskFunc, e.g. NEW_DT + NewBlockTimeStep() and AMR_FLAG + CheckRefinement(),
  // SRCTERM_HYD and HydroSourceTerms(), USERWORK, PHY_BVAL, PROLONG, CONS2PRIM,
  // ... Although, AMR_FLAG = "flag blocks for AMR" should be FLAG_AMR in VERB_OBJECT
  using namespace HydroIntegratorTaskNames; // NOLINT (build/namespace)
  if (id == CLEAR_ALLBND) {
    task_list_[ntasks].TaskFunc=
        static_cast<TaskStatus (TaskList::*)(MeshBlock*,int)>
        (&TimeIntegratorTaskList::ClearAllBoundary);
    task_list_[ntasks].lb_time = false;
  } else if (id == CALC_HYDFLX) {
    task_list_[ntasks].TaskFunc=
        static_cast<TaskStatus (TaskList::*)(MeshBlock*,int)>
        (&TimeIntegratorTaskList::CalculateHydroFlux);
    task_list_[ntasks].lb_time = true;
  } else if (id == CALC_FLDFLX) {
    task_list_[ntasks].TaskFunc=
        static_cast<TaskStatus (TaskList::*)(MeshBlock*,int)>
        (&TimeIntegratorTaskList::CalculateEMF);
    task_list_[ntasks].lb_time = true;
  } else if (id == SEND_HYDFLX) {
    task_list_[ntasks].TaskFunc=
        static_cast<TaskStatus (TaskList::*)(MeshBlock*,int)>
        (&TimeIntegratorTaskList::SendHydroFlux);
    task_list_[ntasks].lb_time = true;
  } else if (id == SEND_FLDFLX) {
    task_list_[ntasks].TaskFunc=
        static_cast<TaskStatus (TaskList::*)(MeshBlock*,int)>
        (&TimeIntegratorTaskList::SendEMF);
    task_list_[ntasks].lb_time = true;
  } else if (id == RECV_HYDFLX) {
    task_list_[ntasks].TaskFunc=
        static_cast<TaskStatus (TaskList::*)(MeshBlock*,int)>
        (&TimeIntegratorTaskList::ReceiveAndCorrectHydroFlux);
    task_list_[ntasks].lb_time = false;
  } else if (id == RECV_FLDFLX) {
    task_list_[ntasks].TaskFunc=
        static_cast<TaskStatus (TaskList::*)(MeshBlock*,int)>
        (&TimeIntegratorTaskList::ReceiveAndCorrectEMF);
    task_list_[ntasks].lb_time = false;
  } else if (id == INT_HYD) {
    task_list_[ntasks].TaskFunc=
        static_cast<TaskStatus (TaskList::*)(MeshBlock*,int)>
        (&TimeIntegratorTaskList::IntegrateHydro);
    task_list_[ntasks].lb_time = true;
  } else if (id == INT_FLD) {
    task_list_[ntasks].TaskFunc=
        static_cast<TaskStatus (TaskList::*)(MeshBlock*,int)>
        (&TimeIntegratorTaskList::IntegrateField);
    task_list_[ntasks].lb_time = true;
  } else if (id == SRCTERM_HYD) {
    task_list_[ntasks].TaskFunc=
        static_cast<TaskStatus (TaskList::*)(MeshBlock*,int)>
        (&TimeIntegratorTaskList::AddSourceTermsHydro);
    task_list_[ntasks].lb_time = true;
  } else if (id == SEND_HYD) {
    task_list_[ntasks].TaskFunc=
        static_cast<TaskStatus (TaskList::*)(MeshBlock*,int)>
        (&TimeIntegratorTaskList::SendHydro);
    task_list_[ntasks].lb_time = true;
  } else if (id == SEND_FLD) {
    task_list_[ntasks].TaskFunc=
        static_cast<TaskStatus (TaskList::*)(MeshBlock*,int)>
        (&TimeIntegratorTaskList::SendField);
    task_list_[ntasks].lb_time = true;
  } else if (id == RECV_HYD) {
    task_list_[ntasks].TaskFunc=
        static_cast<TaskStatus (TaskList::*)(MeshBlock*,int)>
        (&TimeIntegratorTaskList::ReceiveHydro);
    task_list_[ntasks].lb_time = false;
  } else if (id == RECV_FLD) {
    task_list_[ntasks].TaskFunc=
        static_cast<TaskStatus (TaskList::*)(MeshBlock*,int)>
        (&TimeIntegratorTaskList::ReceiveField);
    task_list_[ntasks].lb_time = false;
  } else if (id == SETB_HYD) {
    task_list_[ntasks].TaskFunc=
        static_cast<TaskStatus (TaskList::*)(MeshBlock*,int)>
        (&TimeIntegratorTaskList::SetBoundariesHydro);
    task_list_[ntasks].lb_time = true;
  } else if (id == SETB_FLD) {
    task_list_[ntasks].TaskFunc=
        static_cast<TaskStatus (TaskList::*)(MeshBlock*,int)>
        (&TimeIntegratorTaskList::SetBoundariesField);
    task_list_[ntasks].lb_time = true;
  } else if (id == SEND_HYDSH) {
    task_list_[ntasks].TaskFunc=
        static_cast<TaskStatus (TaskList::*)(MeshBlock*,int)>
        (&TimeIntegratorTaskList::SendHydroShear);
    task_list_[ntasks].lb_time = true;
  } else if (id == RECV_HYDSH) {
    task_list_[ntasks].TaskFunc=
        static_cast<TaskStatus (TaskList::*)(MeshBlock*,int)>
        (&TimeIntegratorTaskList::ReceiveHydroShear);
    task_list_[ntasks].lb_time = false;
  } else if (id == SEND_FLDSH) {
    task_list_[ntasks].TaskFunc=
        static_cast<TaskStatus (TaskList::*)(MeshBlock*,int)>
        (&TimeIntegratorTaskList::SendFieldShear);
    task_list_[ntasks].lb_time = true;
  } else if (id == RECV_FLDSH) {
    task_list_[ntasks].TaskFunc=
        static_cast<TaskStatus (TaskList::*)(MeshBlock*,int)>
        (&TimeIntegratorTaskList::ReceiveFieldShear);
    task_list_[ntasks].lb_time = false;
  } else if (id == SEND_EMFSH) {
    task_list_[ntasks].TaskFunc=
        static_cast<TaskStatus (TaskList::*)(MeshBlock*,int)>
        (&TimeIntegratorTaskList::SendEMFShear);
    task_list_[ntasks].lb_time = true;
  } else if (id == RECV_EMFSH) {
    task_list_[ntasks].TaskFunc=
        static_cast<TaskStatus (TaskList::*)(MeshBlock*,int)>
        (&TimeIntegratorTaskList::ReceiveEMFShear);
    task_list_[ntasks].lb_time = false;
  } else if (id == RMAP_EMFSH) {
    task_list_[ntasks].TaskFunc=
        static_cast<TaskStatus (TaskList::*)(MeshBlock*,int)>
        (&TimeIntegratorTaskList::RemapEMFShear);
    task_list_[ntasks].lb_time = true;
  } else if (id == PROLONG) {
    task_list_[ntasks].TaskFunc=
        static_cast<TaskStatus (TaskList::*)(MeshBlock*,int)>
        (&TimeIntegratorTaskList::Prolongation);
    task_list_[ntasks].lb_time = true;
  } else if (id == CONS2PRIM) {
    task_list_[ntasks].TaskFunc=
        static_cast<TaskStatus (TaskList::*)(MeshBlock*,int)>
        (&TimeIntegratorTaskList::Primitives);
    task_list_[ntasks].lb_time = true;
  } else if (id == PHY_BVAL) {
    task_list_[ntasks].TaskFunc=
        static_cast<TaskStatus (TaskList::*)(MeshBlock*,int)>
        (&TimeIntegratorTaskList::PhysicalBoundary);
    task_list_[ntasks].lb_time = true;
  } else if (id == USERWORK) {
    task_list_[ntasks].TaskFunc=
        static_cast<TaskStatus (TaskList::*)(MeshBlock*,int)>
        (&TimeIntegratorTaskList::UserWork);
    task_list_[ntasks].lb_time = true;
  } else if (id == NEW_DT) {
    task_list_[ntasks].TaskFunc=
        static_cast<TaskStatus (TaskList::*)(MeshBlock*,int)>
        (&TimeIntegratorTaskList::NewBlockTimeStep);
    task_list_[ntasks].lb_time = true;
  } else if (id == FLAG_AMR) {
    task_list_[ntasks].TaskFunc=
        static_cast<TaskStatus (TaskList::*)(MeshBlock*,int)>
        (&TimeIntegratorTaskList::CheckRefinement);
    task_list_[ntasks].lb_time = true;
  } else if (id == DIFFUSE_HYD) {
    task_list_[ntasks].TaskFunc=
        static_cast<TaskStatus (TaskList::*)(MeshBlock*,int)>
        (&TimeIntegratorTaskList::DiffuseHydro);
    task_list_[ntasks].lb_time = true;
  } else if (id == DIFFUSE_FLD) {
    task_list_[ntasks].TaskFunc=
        static_cast<TaskStatus (TaskList::*)(MeshBlock*,int)>
        (&TimeIntegratorTaskList::DiffuseField);
    task_list_[ntasks].lb_time = true;
  } else if (id == CALC_SCLRFLX) {
    task_list_[ntasks].TaskFunc=
        static_cast<TaskStatus (TaskList::*)(MeshBlock*,int)>
        (&TimeIntegratorTaskList::CalculateScalarFlux);
    task_list_[ntasks].lb_time = true;
  } else if (id == SEND_SCLRFLX) {
    task_list_[ntasks].TaskFunc=
        static_cast<TaskStatus (TaskList::*)(MeshBlock*,int)>
        (&TimeIntegratorTaskList::SendScalarFlux);
    task_list_[ntasks].lb_time = true;
  } else if (id == RECV_SCLRFLX) {
    task_list_[ntasks].TaskFunc=
        static_cast<TaskStatus (TaskList::*)(MeshBlock*,int)>
        (&TimeIntegratorTaskList::ReceiveScalarFlux);
    task_list_[ntasks].lb_time = false;
  } else if (id == INT_SCLR) {
    task_list_[ntasks].TaskFunc=
        static_cast<TaskStatus (TaskList::*)(MeshBlock*,int)>
        (&TimeIntegratorTaskList::IntegrateScalars);
    task_list_[ntasks].lb_time = true;
  } else if (id == SEND_SCLR) {
    task_list_[ntasks].TaskFunc=
        static_cast<TaskStatus (TaskList::*)(MeshBlock*,int)>
        (&TimeIntegratorTaskList::SendScalars);
    task_list_[ntasks].lb_time = true;
  } else if (id == RECV_SCLR) {
    task_list_[ntasks].TaskFunc=
        static_cast<TaskStatus (TaskList::*)(MeshBlock*,int)>
        (&TimeIntegratorTaskList::ReceiveScalars);
    task_list_[ntasks].lb_time = false;
  } else if (id == SETB_SCLR) {
    task_list_[ntasks].TaskFunc=
        static_cast<TaskStatus (TaskList::*)(MeshBlock*,int)>
        (&TimeIntegratorTaskList::SetBoundariesScalars);
    task_list_[ntasks].lb_time = true;
  } else if (id == DIFFUSE_SCLR) {
    task_list_[ntasks].TaskFunc=
        static_cast<TaskStatus (TaskList::*)(MeshBlock*,int)>
        (&TimeIntegratorTaskList::DiffuseScalars);
    task_list_[ntasks].lb_time = true;
  } else if (id == INT_PAR) {
    task_list_[ntasks].TaskFunc=
        static_cast<TaskStatus (TaskList::*)(MeshBlock*,int)>
        (&TimeIntegratorTaskList::ParticlesIntegrate);
    task_list_[ntasks].lb_time = true;
  } else if (id == SEND_PAR) {
    task_list_[ntasks].TaskFunc=
        static_cast<TaskStatus (TaskList::*)(MeshBlock*,int)>
        (&TimeIntegratorTaskList::ParticlesSend);
    task_list_[ntasks].lb_time = true;
  } else if (id == RECV_PAR) {
    task_list_[ntasks].TaskFunc=
        static_cast<TaskStatus (TaskList::*)(MeshBlock*,int)>
        (&TimeIntegratorTaskList::ParticlesReceive);
    task_list_[ntasks].lb_time = false;
  } else if (id == SEND_PM) {
    task_list_[ntasks].TaskFunc=
        static_cast<TaskStatus (TaskList::*)(MeshBlock*,int)>
        (&TimeIntegratorTaskList::ParticleMeshSend);
    task_list_[ntasks].lb_time = true;
  } else if (id == RECV_PM) {
    task_list_[ntasks].TaskFunc=
        static_cast<TaskStatus (TaskList::*)(MeshBlock*,int)>
        (&TimeIntegratorTaskList::ParticleMeshReceive);
    task_list_[ntasks].lb_time = false;
  } else {
    std::stringstream msg;
    msg << "### FATAL ERROR in AddTask" << std::endl
        << "Invalid Task is specified" << std::endl;
    ATHENA_ERROR(msg);
  }
  ntasks++;
  return;
}


void TimeIntegratorTaskList::StartupTaskList(MeshBlock *pmb, int stage) {
  if (stage == 1) {
    // For each Meshblock, initialize time abscissae of each memory register pair (u,b)
    // at stage=0 to correspond to the beginning of the interval [t^n, t^{n+1}]
    pmb->stage_abscissae[0][0] = 0.0;
    pmb->stage_abscissae[0][1] = 0.0; // u1 advances to u1 = 0*u1 + 1.0*u in stage=1
    pmb->stage_abscissae[0][2] = 0.0; // u2 = u cached for all stages in 3S* methods

    // Given overall timestep dt, compute the time abscissae for all registers, stages
    for (int l=1; l<=nstages; l++) {
      // Update the dt abscissae of each memory register to values at end of this stage
      const IntegratorWeight w = stage_wghts[l-1];

      // u1 = u1 + delta*u
      pmb->stage_abscissae[l][1] = pmb->stage_abscissae[l-1][1]
                                   + w.delta*pmb->stage_abscissae[l-1][0];
      // u = gamma_1*u + gamma_2*u1 + gamma_3*u2 + beta*dt*F(u)
      pmb->stage_abscissae[l][0] = w.gamma_1*pmb->stage_abscissae[l-1][0]
                                   + w.gamma_2*pmb->stage_abscissae[l][1]
                                   + w.gamma_3*pmb->stage_abscissae[l-1][2]
                                   + w.beta*pmb->pmy_mesh->dt;
      // u2 = u^n
      pmb->stage_abscissae[l][2] = 0.0;
    }

    // Initialize storage registers
    Hydro *ph = pmb->phydro;
    ph->u1.ZeroClear();
    if (integrator == "ssprk5_4")
      ph->u2 = ph->u;

    if (MAGNETIC_FIELDS_ENABLED) { // MHD
      Field *pf = pmb->pfield;
      pf->b1.x1f.ZeroClear();
      pf->b1.x2f.ZeroClear();
      pf->b1.x3f.ZeroClear();
      if (integrator == "ssprk5_4") {
        std::stringstream msg;
        msg << "### FATAL ERROR in TimeIntegratorTaskList::StartupTaskList\n"
            << "integrator=" << integrator << " is currently incompatible with MHD"
            << std::endl;
        ATHENA_ERROR(msg);
      }
    }
    if (NSCALARS > 0) {
      PassiveScalars *ps = pmb->pscalars;
      ps->s1.ZeroClear();
      if (integrator == "ssprk5_4")
        ps->s2 = ps->s;
    }
  }

  if (SHEARING_BOX) {
    Real dt = (stage_wghts[(stage-1)].beta)*(pmb->pmy_mesh->dt);
    Real time = pmb->pmy_mesh->time+dt;
    pmb->pbval->ComputeShear(time);
  }
<<<<<<< HEAD
  pmb->pbval->StartReceiving(BoundaryCommSubset::all);
  if (PARTICLES) pmb->ppar->StartReceiving();
=======
  pmb->pbval->StartReceivingSubset(BoundaryCommSubset::all, pmb->pbval->bvars_main_int);
>>>>>>> 409a0950

  return;
}

//----------------------------------------------------------------------------------------
// Functions to end MPI communication

TaskStatus TimeIntegratorTaskList::ClearAllBoundary(MeshBlock *pmb, int stage) {
<<<<<<< HEAD
  pmb->pbval->ClearBoundary(BoundaryCommSubset::all);
  if (PARTICLES) pmb->ppar->ClearBoundary();
=======
  pmb->pbval->ClearBoundarySubset(BoundaryCommSubset::all,
                                  pmb->pbval->bvars_main_int);
>>>>>>> 409a0950
  return TaskStatus::success;
}

//----------------------------------------------------------------------------------------
// Functions to calculates fluxes

TaskStatus TimeIntegratorTaskList::CalculateHydroFlux(MeshBlock *pmb, int stage) {
  Hydro *phydro = pmb->phydro;
  Field *pfield = pmb->pfield;

  if (stage <= nstages) {
    if ((stage == 1) && (integrator == "vl2")) {
      phydro->CalculateFluxes(phydro->w,  pfield->b,  pfield->bcc, 1);
      return TaskStatus::next;
    } else {
      phydro->CalculateFluxes(phydro->w,  pfield->b,  pfield->bcc, pmb->precon->xorder);
      return TaskStatus::next;
    }
  }
  return TaskStatus::fail;
}


TaskStatus TimeIntegratorTaskList::CalculateEMF(MeshBlock *pmb, int stage) {
  if (stage <= nstages) {
    pmb->pfield->ComputeCornerE(pmb->phydro->w,  pmb->pfield->bcc);
    return TaskStatus::next;
  }
  return TaskStatus::fail;
}

//----------------------------------------------------------------------------------------
// Functions to communicate fluxes between MeshBlocks for flux correction with AMR

TaskStatus TimeIntegratorTaskList::SendHydroFlux(MeshBlock *pmb, int stage) {
  pmb->phydro->hbvar.SendFluxCorrection();
  return TaskStatus::success;
}


TaskStatus TimeIntegratorTaskList::SendEMF(MeshBlock *pmb, int stage) {
  pmb->pfield->fbvar.SendFluxCorrection();
  return TaskStatus::success;
}

//----------------------------------------------------------------------------------------
// Functions to receive fluxes between MeshBlocks

TaskStatus TimeIntegratorTaskList::ReceiveAndCorrectHydroFlux(MeshBlock *pmb, int stage) {
  if (pmb->phydro->hbvar.ReceiveFluxCorrection()) {
    return TaskStatus::next;
  } else {
    return TaskStatus::fail;
  }
}

TaskStatus TimeIntegratorTaskList::ReceiveAndCorrectEMF(MeshBlock *pmb, int stage) {
  if (pmb->pfield->fbvar.ReceiveFluxCorrection()) {
    return TaskStatus::next;
  } else {
    return TaskStatus::fail;
  }
}

//----------------------------------------------------------------------------------------
// Functions to integrate conserved variables

TaskStatus TimeIntegratorTaskList::IntegrateHydro(MeshBlock *pmb, int stage) {
  Hydro *ph = pmb->phydro;
  Field *pf = pmb->pfield;

  if (pmb->pmy_mesh->fluid_setup != FluidFormulation::evolve) return TaskStatus::next;

  if (stage <= nstages) {
    // This time-integrator-specific averaging operation logic is identical to FieldInt
    Real ave_wghts[5];
    ave_wghts[0] = 1.0;
    ave_wghts[1] = stage_wghts[stage-1].delta;
    ave_wghts[2] = 0.0;
    ave_wghts[3] = 0.0;
    ave_wghts[4] = 0.0;
    pmb->WeightedAve(ph->u1, ph->u, ph->u2, ph->u0, ph->fl_div, ave_wghts);

    ave_wghts[0] = stage_wghts[stage-1].gamma_1;
    ave_wghts[1] = stage_wghts[stage-1].gamma_2;
    ave_wghts[2] = stage_wghts[stage-1].gamma_3;
    if (ave_wghts[0] == 0.0 && ave_wghts[1] == 1.0 && ave_wghts[2] == 0.0)
      ph->u.SwapAthenaArray(ph->u1);
    else
      pmb->WeightedAve(ph->u, ph->u1, ph->u2, ph->u0, ph->fl_div, ave_wghts);

    const Real wght = stage_wghts[stage-1].beta*pmb->pmy_mesh->dt;
    ph->AddFluxDivergence(wght, ph->u);
    // add coordinate (geometric) source terms
    pmb->pcoord->AddCoordTermsDivergence(wght, ph->flux, ph->w, pf->bcc, ph->u);

    // Hardcode an additional flux divergence weighted average for the penultimate
    // stage of SSPRK(5,4) since it cannot be expressed in a 3S* framework
    if (stage == 4 && integrator == "ssprk5_4") {
      // From Gottlieb (2009), u^(n+1) partial calculation
      ave_wghts[0] = -1.0; // -u^(n) coeff.
      ave_wghts[1] = 0.0;
      ave_wghts[2] = 0.0;
      const Real beta = 0.063692468666290; // F(u^(3)) coeff.
      const Real wght_ssp = beta*pmb->pmy_mesh->dt;
      // writing out to u2 register
      pmb->WeightedAve(ph->u2, ph->u1, ph->u2, ph->u0, ph->fl_div, ave_wghts);
      ph->AddFluxDivergence(wght_ssp, ph->u2);
      // add coordinate (geometric) source terms
      pmb->pcoord->AddCoordTermsDivergence(wght_ssp, ph->flux, ph->w, pf->bcc, ph->u2);
    }
    return TaskStatus::next;
  }
  return TaskStatus::fail;
}


TaskStatus TimeIntegratorTaskList::IntegrateField(MeshBlock *pmb, int stage) {
  Field *pf = pmb->pfield;

  if (pmb->pmy_mesh->fluid_setup != FluidFormulation::evolve) return TaskStatus::next;

  if (stage <= nstages) {
    // This time-integrator-specific averaging operation logic is identical to HydroInt
    Real ave_wghts[5];
    ave_wghts[0] = 1.0;
    ave_wghts[1] = stage_wghts[stage-1].delta;
    ave_wghts[2] = 0.0;
    ave_wghts[3] = 0.0;
    ave_wghts[4] = 0.0;
    pmb->WeightedAve(pf->b1, pf->b, pf->b2, pf->b0, pf->ct_update, ave_wghts);

    ave_wghts[0] = stage_wghts[stage-1].gamma_1;
    ave_wghts[1] = stage_wghts[stage-1].gamma_2;
    ave_wghts[2] = stage_wghts[stage-1].gamma_3;
    if (ave_wghts[0] == 0.0 && ave_wghts[1] == 1.0 && ave_wghts[2] == 0.0) {
      pf->b.x1f.SwapAthenaArray(pf->b1.x1f);
      pf->b.x2f.SwapAthenaArray(pf->b1.x2f);
      pf->b.x3f.SwapAthenaArray(pf->b1.x3f);
    } else {
      pmb->WeightedAve(pf->b, pf->b1, pf->b2, pf->b0, pf->ct_update, ave_wghts);
    }

    pf->CT(stage_wghts[stage-1].beta*pmb->pmy_mesh->dt, pf->b);

    return TaskStatus::next;
  }

  return TaskStatus::fail;
}

//----------------------------------------------------------------------------------------
// Functions to add source terms

TaskStatus TimeIntegratorTaskList::AddSourceTermsHydro(MeshBlock *pmb, int stage) {
  Hydro *ph = pmb->phydro;
  Field *pf = pmb->pfield;

  // return if there are no source terms to be added
  if (!(ph->hsrc.hydro_sourceterms_defined)
      || pmb->pmy_mesh->fluid_setup != FluidFormulation::evolve) return TaskStatus::next;

  if (stage <= nstages) {
    // Time at beginning of stage for u()
    Real t_start_stage = pmb->pmy_mesh->time + pmb->stage_abscissae[stage-1][0];
    // Scaled coefficient for RHS update
    Real dt = (stage_wghts[(stage-1)].beta)*(pmb->pmy_mesh->dt);
    // Evaluate the time-dependent source terms at the time at the beginning of the stage
    ph->hsrc.AddHydroSourceTerms(t_start_stage, dt, ph->flux, ph->w, pf->bcc, ph->u);
  } else {
    return TaskStatus::fail;
  }
  return TaskStatus::next;
}

//----------------------------------------------------------------------------------------
// Functions to calculate hydro diffusion fluxes (stored in HydroDiffusion::visflx[],
// cndflx[], added at the end of Hydro::CalculateFluxes()

TaskStatus TimeIntegratorTaskList::DiffuseHydro(MeshBlock *pmb, int stage) {
  Hydro *ph = pmb->phydro;

  // return if there are no diffusion to be added
  if (!(ph->hdif.hydro_diffusion_defined)
      || pmb->pmy_mesh->fluid_setup != FluidFormulation::evolve) return TaskStatus::next;

  if (stage <= nstages) {
    ph->hdif.CalcDiffusionFlux(ph->w, ph->u, ph->flux);
  } else {
    return TaskStatus::fail;
  }
  return TaskStatus::next;
}

//----------------------------------------------------------------------------------------
// Functions to calculate diffusion EMF

TaskStatus TimeIntegratorTaskList::DiffuseField(MeshBlock *pmb, int stage) {
  Field *pf = pmb->pfield;

  // return if there are no diffusion to be added
  if (!(pf->fdif.field_diffusion_defined)) return TaskStatus::next;

  if (stage <= nstages) {
    // TODO(pdmullen): DiffuseField is also called in SuperTimeStepTaskLsit. It must skip
    // Hall effect (once implemented) diffusion process in STS and always calculate those
    // terms in the main integrator.
    pf->fdif.CalcDiffusionEMF(pf->b, pf->bcc, pf->e);
  } else {
    return TaskStatus::fail;
  }
  return TaskStatus::next;
}

//----------------------------------------------------------------------------------------
// Functions to communicate conserved variables between MeshBlocks

TaskStatus TimeIntegratorTaskList::SendHydro(MeshBlock *pmb, int stage) {
  if (stage <= nstages) {
    // Swap Hydro quantity in BoundaryVariable interface back to conserved var formulation
    // (also needed in SetBoundariesHydro(), since the tasks are independent)
    pmb->phydro->hbvar.SwapHydroQuantity(pmb->phydro->u, HydroBoundaryQuantity::cons);
    pmb->phydro->hbvar.SendBoundaryBuffers();
  } else {
    return TaskStatus::fail;
  }
  return TaskStatus::success;
}


TaskStatus TimeIntegratorTaskList::SendField(MeshBlock *pmb, int stage) {
  if (stage <= nstages) {
    pmb->pfield->fbvar.SendBoundaryBuffers();
  } else {
    return TaskStatus::fail;
  }
  return TaskStatus::success;
}

//----------------------------------------------------------------------------------------
// Functions to receive conserved variables between MeshBlocks

TaskStatus TimeIntegratorTaskList::ReceiveHydro(MeshBlock *pmb, int stage) {
  bool ret;
  if (stage <= nstages) {
    ret = pmb->phydro->hbvar.ReceiveBoundaryBuffers();
  } else {
    return TaskStatus::fail;
  }
  if (ret) {
    return TaskStatus::success;
  } else {
    return TaskStatus::fail;
  }
}


TaskStatus TimeIntegratorTaskList::ReceiveField(MeshBlock *pmb, int stage) {
  bool ret;
  if (stage <= nstages) {
    ret = pmb->pfield->fbvar.ReceiveBoundaryBuffers();
  } else {
    return TaskStatus::fail;
  }
  if (ret) {
    return TaskStatus::success;
  } else {
    return TaskStatus::fail;
  }
}


TaskStatus TimeIntegratorTaskList::SetBoundariesHydro(MeshBlock *pmb, int stage) {
  if (stage <= nstages) {
    pmb->phydro->hbvar.SwapHydroQuantity(pmb->phydro->u, HydroBoundaryQuantity::cons);
    pmb->phydro->hbvar.SetBoundaries();
    return TaskStatus::success;
  }
  return TaskStatus::fail;
}


TaskStatus TimeIntegratorTaskList::SetBoundariesField(MeshBlock *pmb, int stage) {
  if (stage <= nstages) {
    pmb->pfield->fbvar.SetBoundaries();
    return TaskStatus::success;
  }
  return TaskStatus::fail;
}


TaskStatus TimeIntegratorTaskList::SendHydroShear(MeshBlock *pmb, int stage) {
  if (stage <= nstages) {
    pmb->phydro->hbvar.SendShearingBoxBoundaryBuffers();
  } else {
    return TaskStatus::fail;
  }
  return TaskStatus::success;
}


TaskStatus TimeIntegratorTaskList::ReceiveHydroShear(MeshBlock *pmb, int stage) {
  bool ret;
  ret = false;
  if (stage <= nstages) {
    ret = pmb->phydro->hbvar.ReceiveShearingBoxBoundaryBuffers();
  } else {
    return TaskStatus::fail;
  }
  if (ret) {
    return TaskStatus::success;
  } else {
    return TaskStatus::fail;
  }
}


TaskStatus TimeIntegratorTaskList::SendFieldShear(MeshBlock *pmb, int stage) {
  if (stage <= nstages) {
    pmb->pfield->fbvar.SendShearingBoxBoundaryBuffers();
  } else {
    return TaskStatus::fail;
  }
  return TaskStatus::success;
}


TaskStatus TimeIntegratorTaskList::ReceiveFieldShear(MeshBlock *pmb, int stage) {
  bool ret;
  ret = false;
  if (stage <= nstages) {
    ret = pmb->pfield->fbvar.ReceiveShearingBoxBoundaryBuffers();
  } else {
    return TaskStatus::fail;
  }
  if (ret) {
    return TaskStatus::success;
  } else {
    return TaskStatus::fail;
  }
}


TaskStatus TimeIntegratorTaskList::SendEMFShear(MeshBlock *pmb, int stage) {
  pmb->pfield->fbvar.SendEMFShearingBoxBoundaryCorrection();
  return TaskStatus::success;
}


TaskStatus TimeIntegratorTaskList::ReceiveEMFShear(MeshBlock *pmb, int stage) {
  if (pmb->pfield->fbvar.ReceiveEMFShearingBoxBoundaryCorrection()) {
    return TaskStatus::next;
  } else {
    return TaskStatus::fail;
  }
  return TaskStatus::fail;
}


TaskStatus TimeIntegratorTaskList::RemapEMFShear(MeshBlock *pmb, int stage) {
  pmb->pfield->fbvar.RemapEMFShearingBoxBoundary();
  return TaskStatus::success;
}

//--------------------------------------------------------------------------------------
// Functions to manage particles

enum TaskStatus TimeIntegratorTaskList::ParticlesIntegrate(MeshBlock *pmb, int stage) {
  if (integrator == "vl2") {
    pmb->ppar->Integrate(stage);
    return TaskStatus::next;
  }
  return TaskStatus::fail;
}

enum TaskStatus TimeIntegratorTaskList::ParticlesSend(MeshBlock *pmb, int stage) {
  pmb->ppar->SendToNeighbors();
  return TaskStatus::success;
}

enum TaskStatus TimeIntegratorTaskList::ParticlesReceive(MeshBlock *pmb, int stage) {
  if (pmb->ppar->ReceiveFromNeighbors())
    return TaskStatus::success;
  else
    return TaskStatus::fail;
}

enum TaskStatus TimeIntegratorTaskList::ParticleMeshSend(MeshBlock *pmb, int stage) {
  pmb->ppar->SendParticleMesh();
  return TaskStatus::success;
}

enum TaskStatus TimeIntegratorTaskList::ParticleMeshReceive(MeshBlock *pmb, int stage) {
  if (pmb->ppar->ReceiveParticleMesh(stage))
    return TaskStatus::success;
  else
    return TaskStatus::fail;
}

//--------------------------------------------------------------------------------------
// Functions for everything else

TaskStatus TimeIntegratorTaskList::Prolongation(MeshBlock *pmb, int stage) {
  BoundaryValues *pbval = pmb->pbval;

  if (stage <= nstages) {
    // Time at the end of stage for (u, b) register pair
    Real t_end_stage = pmb->pmy_mesh->time + pmb->stage_abscissae[stage][0];
    // Scaled coefficient for RHS time-advance within stage
    Real dt = (stage_wghts[(stage-1)].beta)*(pmb->pmy_mesh->dt);
    pbval->ProlongateBoundaries(t_end_stage, dt, pmb->pbval->bvars_main_int);
  } else {
    return TaskStatus::fail;
  }

  return TaskStatus::success;
}


TaskStatus TimeIntegratorTaskList::Primitives(MeshBlock *pmb, int stage) {
  Hydro *ph = pmb->phydro;
  Field *pf = pmb->pfield;
  PassiveScalars *ps = pmb->pscalars;
  BoundaryValues *pbval = pmb->pbval;

  int il = pmb->is, iu = pmb->ie, jl = pmb->js, ju = pmb->je, kl = pmb->ks, ku = pmb->ke;
  if (pbval->nblevel[1][1][0] != -1) il -= NGHOST;
  if (pbval->nblevel[1][1][2] != -1) iu += NGHOST;
  if (pbval->nblevel[1][0][1] != -1) jl -= NGHOST;
  if (pbval->nblevel[1][2][1] != -1) ju += NGHOST;
  if (pbval->nblevel[0][1][1] != -1) kl -= NGHOST;
  if (pbval->nblevel[2][1][1] != -1) ku += NGHOST;

  if (stage <= nstages) {
    // At beginning of this task, ph->w contains previous stage's W(U) output
    // and ph->w1 is used as a register to store the current stage's output.
    // For the second order integrators VL2 and RK2, the prim_old initial guess for the
    // Newton-Raphson solver in GR EOS uses the following abscissae:
    // stage=1: W at t^n and
    // stage=2: W at t^{n+1/2} (VL2) or t^{n+1} (RK2)
    pmb->peos->ConservedToPrimitive(ph->u, ph->w, pf->b,
                                    ph->w1, pf->bcc, pmb->pcoord,
                                    il, iu, jl, ju, kl, ku);
    if (NSCALARS > 0) {
      // r1/r_old for GR is currently unused:
      pmb->peos->PassiveScalarConservedToPrimitive(ps->s, ph->w1, // ph->u, (updated rho)
                                                   ps->r, ps->r,
                                                   pmb->pcoord, il, iu, jl, ju, kl, ku);
    }
    // fourth-order EOS:
    if (pmb->precon->xorder == 4) {
      // for hydro, shrink buffer by 1 on all sides
      if (pbval->nblevel[1][1][0] != -1) il += 1;
      if (pbval->nblevel[1][1][2] != -1) iu -= 1;
      if (pbval->nblevel[1][0][1] != -1) jl += 1;
      if (pbval->nblevel[1][2][1] != -1) ju -= 1;
      if (pbval->nblevel[0][1][1] != -1) kl += 1;
      if (pbval->nblevel[2][1][1] != -1) ku -= 1;
      // for MHD, shrink buffer by 3
      // TODO(felker): add MHD loop limit calculation for 4th order W(U)
      pmb->peos->ConservedToPrimitiveCellAverage(ph->u, ph->w, pf->b,
                                                 ph->w1, pf->bcc, pmb->pcoord,
                                                 il, iu, jl, ju, kl, ku);
      if (NSCALARS > 0) {
        pmb->peos->PassiveScalarConservedToPrimitiveCellAverage(
            ps->s, ps->r, ps->r, pmb->pcoord, il, iu, jl, ju, kl, ku);
      }
    }
    // swap AthenaArray data pointers so that w now contains the updated w_out
    ph->w.SwapAthenaArray(ph->w1);
    // r1/r_old for GR is currently unused:
    // ps->r.SwapAthenaArray(ps->r1);
  } else {
    return TaskStatus::fail;
  }

  return TaskStatus::success;
}


TaskStatus TimeIntegratorTaskList::PhysicalBoundary(MeshBlock *pmb, int stage) {
  Hydro *ph = pmb->phydro;
  PassiveScalars *ps = pmb->pscalars;
  BoundaryValues *pbval = pmb->pbval;

  if (stage <= nstages) {
    // Time at the end of stage for (u, b) register pair
    Real t_end_stage = pmb->pmy_mesh->time + pmb->stage_abscissae[stage][0];
    // Scaled coefficient for RHS time-advance within stage
    Real dt = (stage_wghts[(stage-1)].beta)*(pmb->pmy_mesh->dt);
    // Swap Hydro and (possibly) passive scalar quantities in BoundaryVariable interface
    // from conserved to primitive formulations:
    ph->hbvar.SwapHydroQuantity(ph->w, HydroBoundaryQuantity::prim);
    if (NSCALARS > 0)
      ps->sbvar.var_cc = &(ps->r);
    pbval->ApplyPhysicalBoundaries(t_end_stage, dt, pmb->pbval->bvars_main_int);
  } else {
    return TaskStatus::fail;
  }

  return TaskStatus::success;
}


TaskStatus TimeIntegratorTaskList::UserWork(MeshBlock *pmb, int stage) {
  if (stage != nstages) return TaskStatus::success; // only do on last stage

  pmb->UserWorkInLoop();
  return TaskStatus::success;
}


TaskStatus TimeIntegratorTaskList::NewBlockTimeStep(MeshBlock *pmb, int stage) {
  if (stage != nstages) return TaskStatus::success; // only do on last stage

  pmb->phydro->NewBlockTimeStep();
  if (PARTICLES) {
    Real min_dt = pmb->ppar->NewBlockTimeStep();
    pmb->new_block_dt_ = std::min(pmb->new_block_dt_, min_dt);
  }
  return TaskStatus::success;
}


TaskStatus TimeIntegratorTaskList::CheckRefinement(MeshBlock *pmb, int stage) {
  if (stage != nstages) return TaskStatus::success; // only do on last stage

  pmb->pmr->CheckRefinementCondition();
  return TaskStatus::success;
}


TaskStatus TimeIntegratorTaskList::CalculateScalarFlux(MeshBlock *pmb, int stage) {
  PassiveScalars *ps = pmb->pscalars;
  if (stage <= nstages) {
    if ((stage == 1) && (integrator == "vl2")) {
      ps->CalculateFluxes(ps->r, 1);
      return TaskStatus::next;
    } else {
      ps->CalculateFluxes(ps->r, pmb->precon->xorder);
      return TaskStatus::next;
    }
  }
  return TaskStatus::fail;
}


TaskStatus TimeIntegratorTaskList::SendScalarFlux(MeshBlock *pmb, int stage) {
  pmb->pscalars->sbvar.SendFluxCorrection();
  return TaskStatus::success;
}


TaskStatus TimeIntegratorTaskList::ReceiveScalarFlux(MeshBlock *pmb, int stage) {
  if (pmb->pscalars->sbvar.ReceiveFluxCorrection()) {
    return TaskStatus::next;
  } else {
    return TaskStatus::fail;
  }
}


TaskStatus TimeIntegratorTaskList::IntegrateScalars(MeshBlock *pmb, int stage) {
  PassiveScalars *ps = pmb->pscalars;

  if (stage <= nstages) {
    // This time-integrator-specific averaging operation logic is identical to
    // IntegrateHydro, IntegrateField
    Real ave_wghts[5];
    ave_wghts[0] = 1.0;
    ave_wghts[1] = stage_wghts[stage-1].delta;
    ave_wghts[2] = 0.0;
    ave_wghts[3] = 0.0;
    ave_wghts[4] = 0.0;
    pmb->WeightedAve(ps->s1, ps->s, ps->s2, ps->s0, ps->s_fl_div, ave_wghts);

    ave_wghts[0] = stage_wghts[stage-1].gamma_1;
    ave_wghts[1] = stage_wghts[stage-1].gamma_2;
    ave_wghts[2] = stage_wghts[stage-1].gamma_3;
    if (ave_wghts[0] == 0.0 && ave_wghts[1] == 1.0 && ave_wghts[2] == 0.0)
      ps->s.SwapAthenaArray(ps->s1);
    else
      pmb->WeightedAve(ps->s, ps->s1, ps->s2, ps->s0, ps->s_fl_div, ave_wghts);

    const Real wght = stage_wghts[stage-1].beta*pmb->pmy_mesh->dt;
    ps->AddFluxDivergence(wght, ps->s);

    // Hardcode an additional flux divergence weighted average for the penultimate
    // stage of SSPRK(5,4) since it cannot be expressed in a 3S* framework
    if (stage == 4 && integrator == "ssprk5_4") {
      // From Gottlieb (2009), u^(n+1) partial calculation
      ave_wghts[0] = -1.0; // -u^(n) coeff.
      ave_wghts[1] = 0.0;
      ave_wghts[2] = 0.0;
      const Real beta = 0.063692468666290; // F(u^(3)) coeff.
      const Real wght_ssp = beta*pmb->pmy_mesh->dt;
      // writing out to s2 register
      pmb->WeightedAve(ps->s2, ps->s1, ps->s2, ps->s0, ps->s_fl_div, ave_wghts);
      ps->AddFluxDivergence(wght_ssp, ps->s2);
    }
    return TaskStatus::next;
  }
  return TaskStatus::fail;
}


TaskStatus TimeIntegratorTaskList::SendScalars(MeshBlock *pmb, int stage) {
  if (stage <= nstages) {
    // Swap PassiveScalars quantity in BoundaryVariable interface back to conserved var
    // formulation (also needed in SetBoundariesScalars() since the tasks are independent)
    pmb->pscalars->sbvar.var_cc = &(pmb->pscalars->s);
    pmb->pscalars->sbvar.SendBoundaryBuffers();
  } else {
    return TaskStatus::fail;
  }
  return TaskStatus::success;
}


TaskStatus TimeIntegratorTaskList::ReceiveScalars(MeshBlock *pmb, int stage) {
  bool ret;
  if (stage <= nstages) {
    ret = pmb->pscalars->sbvar.ReceiveBoundaryBuffers();
  } else {
    return TaskStatus::fail;
  }
  if (ret) {
    return TaskStatus::success;
  } else {
    return TaskStatus::fail;
  }
  return TaskStatus::success;
}


TaskStatus TimeIntegratorTaskList::SetBoundariesScalars(MeshBlock *pmb, int stage) {
  if (stage <= nstages) {
    // Set PassiveScalars quantity in BoundaryVariable interface to cons var formulation
    pmb->pscalars->sbvar.var_cc = &(pmb->pscalars->s);
    pmb->pscalars->sbvar.SetBoundaries();
    return TaskStatus::success;
  }
  return TaskStatus::fail;
}


TaskStatus TimeIntegratorTaskList::DiffuseScalars(MeshBlock *pmb, int stage) {
  PassiveScalars *ps = pmb->pscalars;
  Hydro *ph = pmb->phydro;
  // return if there are no diffusion to be added
  if (!(ps->scalar_diffusion_defined))
    return TaskStatus::next;

  if (stage <= nstages) {
    // TODO(felker): adapted directly from HydroDiffusion::ClearFlux. Deduplicate
    ps->diffusion_flx[X1DIR].ZeroClear();
    ps->diffusion_flx[X2DIR].ZeroClear();
    ps->diffusion_flx[X3DIR].ZeroClear();

    // unlike HydroDiffusion, only 1x passive scalar diffusive process is allowed, so
    // there is no need for counterpart to wrapper fn HydroDiffusion::CalcDiffusionFlux
    ps->DiffusiveFluxIso(ps->r, ph->w, ps->diffusion_flx);
  } else {
    return TaskStatus::fail;
  }
  return TaskStatus::next;
}<|MERGE_RESOLUTION|>--- conflicted
+++ resolved
@@ -701,12 +701,9 @@
     Real time = pmb->pmy_mesh->time+dt;
     pmb->pbval->ComputeShear(time);
   }
-<<<<<<< HEAD
   pmb->pbval->StartReceiving(BoundaryCommSubset::all);
+  pmb->pbval->StartReceivingSubset(BoundaryCommSubset::all, pmb->pbval->bvars_main_int);
   if (PARTICLES) pmb->ppar->StartReceiving();
-=======
-  pmb->pbval->StartReceivingSubset(BoundaryCommSubset::all, pmb->pbval->bvars_main_int);
->>>>>>> 409a0950
 
   return;
 }
@@ -715,13 +712,10 @@
 // Functions to end MPI communication
 
 TaskStatus TimeIntegratorTaskList::ClearAllBoundary(MeshBlock *pmb, int stage) {
-<<<<<<< HEAD
   pmb->pbval->ClearBoundary(BoundaryCommSubset::all);
-  if (PARTICLES) pmb->ppar->ClearBoundary();
-=======
   pmb->pbval->ClearBoundarySubset(BoundaryCommSubset::all,
                                   pmb->pbval->bvars_main_int);
->>>>>>> 409a0950
+  if (PARTICLES) pmb->ppar->ClearBoundary();
   return TaskStatus::success;
 }
 
