//========================================================================================
// Athena++ astrophysical MHD code
// Copyright(C) 2014 James M. Stone <jmstone@princeton.edu> and other code contributors
// Licensed under the 3-clause BSD License, see LICENSE file for details
//========================================================================================
//! \file time_integrator.cpp
//  \brief derived class for time integrator task list.  Can create task lists for one
//  of many different time integrators (e.g. van Leer, RK2, RK3, etc.)

// C headers

// C++ headers
#include <algorithm>  // min()
#include <iostream>   // endl
#include <sstream>    // sstream
#include <stdexcept>  // runtime_error
#include <string>     // c_str()

// Athena++ headers
#include "../athena.hpp"
#include "../bvals/bvals.hpp"
#include "../eos/eos.hpp"
#include "../field/field.hpp"
#include "../field/field_diffusion/field_diffusion.hpp"
#include "../gravity/gravity.hpp"
#include "../hydro/hydro.hpp"
#include "../hydro/hydro_diffusion/hydro_diffusion.hpp"
#include "../hydro/srcterms/hydro_srcterms.hpp"
#include "../mesh/mesh.hpp"
#include "../parameter_input.hpp"
#include "../particles/particles.hpp"
#include "../reconstruct/reconstruction.hpp"
#include "task_list.hpp"
//----------------------------------------------------------------------------------------
//  TimeIntegratorTaskList constructor

TimeIntegratorTaskList::TimeIntegratorTaskList(ParameterInput *pin, Mesh *pm) {
  // First, define each time-integrator by setting weights for each step of the algorithm
  // and the CFL number stability limit when coupled to the single-stage spatial operator.
  // Currently, the explicit, multistage time-integrators must be expressed as 2S-type
  // algorithms as in Ketcheson (2010) Algorithm 3, which incudes 2N (Williamson) and 2R
  // (van der Houwen) popular 2-register low-storage RK methods. The 2S-type integrators
  // depend on a bidiagonally sparse Shu-Osher representation; at each stage l:
  //
  //    U^{l} = a_{l,l-2}*U^{l-2} + a_{l-1}*U^{l-1}
  //          + b_{l,l-2}*dt*Div(F_{l-2}) + b_{l,l-1}*dt*Div(F_{l-1}),
  //
  // where U^{l-1} and U^{l-2} are previous stages and a_{l,l-2}, a_{l,l-1}=(1-a_{l,l-2}),
  // and b_{l,l-2}, b_{l,l-1} are weights that are different for each stage and
  // integrator. Previous timestep U^{0} = U^n is given, and the integrator solves
  // for U^{l} for 1 <= l <= nstages.
  //
  // The 2x RHS evaluations of Div(F) and source terms per stage is avoided by adding
  // another weighted average / caching of these terms each stage. The API and framework
  // is extensible to three register 3S* methods, although none are currently implemented.

  // Notation: exclusively using "stage", equivalent in lit. to "substage" or "substep"
  // (infrequently "step"), to refer to the intermediate values of U^{l} between each
  // "timestep" = "cycle" in explicit, multistage methods. This is to disambiguate the
  // temporal integration from other iterative sequences; "Step" is often used for generic
  // sequences in code, e.g. main.cpp: "Step 1: MPI"
  //
  // main.cpp invokes the tasklist in a for () loop from stage=1 to stage=ptlist->nstages

  // TODO(felker): validate Field and Hydro diffusion with RK3, RK4, SSPRK(5,4)
  integrator = pin->GetOrAddString("time","integrator","vl2");
  int dim = 1;
  if (pm->mesh_size.nx2 > 1) dim = 2;
  if (pm->mesh_size.nx3 > 1) dim = 3;

  if (integrator == "vl2") {
    // VL: second-order van Leer integrator (Stone & Gardiner, NewA 14, 139 2009)
    // Simple predictor-corrector scheme similar to MUSCL-Hancock
    // Expressed in 2S or 3S* algorithm form
    nstages = 2;
    cfl_limit = 1.0;
    // Modify VL2 stability limit in 2D, 3D
    if (dim == 2) cfl_limit = 0.5;
    if (dim == 3) cfl_limit = ONE_3RD;

    stage_wghts[0].delta = 1.0; // required for consistency
    stage_wghts[0].gamma_1 = 0.0;
    stage_wghts[0].gamma_2 = 1.0;
    stage_wghts[0].gamma_3 = 0.0;
    stage_wghts[0].beta = 0.5;

    stage_wghts[1].delta = 0.0;
    stage_wghts[1].gamma_1 = 0.0;
    stage_wghts[1].gamma_2 = 1.0;
    stage_wghts[1].gamma_3 = 0.0;
    stage_wghts[1].beta = 1.0;
  } else if (integrator == "rk2") {
    // Heun's method / SSPRK (2,2): Gottlieb (2009) equation 3.1
    // Optimal (in error bounds) explicit two-stage, second-order SSPRK
    nstages = 2;
    cfl_limit = 1.0;
    stage_wghts[0].delta = 1.0;
    stage_wghts[0].gamma_1 = 0.0;
    stage_wghts[0].gamma_2 = 1.0;
    stage_wghts[0].gamma_3 = 0.0;
    stage_wghts[0].beta = 1.0;

    stage_wghts[1].delta = 0.0;
    stage_wghts[1].gamma_1 = 0.5;
    stage_wghts[1].gamma_2 = 0.5;
    stage_wghts[1].gamma_3 = 0.0;
    stage_wghts[1].beta = 0.5;
  } else if (integrator == "rk3") {
    // SSPRK (3,3): Gottlieb (2009) equation 3.2
    // Optimal (in error bounds) explicit three-stage, third-order SSPRK
    nstages = 3;
    cfl_limit = 1.0;
    stage_wghts[0].delta = 1.0;
    stage_wghts[0].gamma_1 = 0.0;
    stage_wghts[0].gamma_2 = 1.0;
    stage_wghts[0].gamma_3 = 0.0;
    stage_wghts[0].beta = 1.0;

    stage_wghts[1].delta = 0.0;
    stage_wghts[1].gamma_1 = 0.25;
    stage_wghts[1].gamma_2 = 0.75;
    stage_wghts[1].gamma_3 = 0.0;
    stage_wghts[1].beta = 0.25;

    stage_wghts[2].delta = 0.0;
    stage_wghts[2].gamma_1 = TWO_3RD;
    stage_wghts[2].gamma_2 = ONE_3RD;
    stage_wghts[2].gamma_3 = 0.0;
    stage_wghts[2].beta = TWO_3RD;
    //} else if (integrator == "ssprk5_3") {
    //} else if (integrator == "ssprk10_4") {
  } else if (integrator == "rk4") {
    // RK4()4[2S] from Table 2 of Ketcheson (2010)
    // Non-SSP, explicit four-stage, fourth-order RK
    nstages = 4;
    // Stability properties are similar to classical RK4
    // Refer to Colella (2011) for constant advection with 4th order fluxes
    // linear stability analysis
    cfl_limit = 1.3925;
    stage_wghts[0].delta = 1.0;
    stage_wghts[0].gamma_1 = 0.0;
    stage_wghts[0].gamma_2 = 1.0;
    stage_wghts[0].gamma_3 = 0.0;
    stage_wghts[0].beta = 1.193743905974738;

    stage_wghts[1].delta = 0.217683334308543;
    stage_wghts[1].gamma_1 = 0.121098479554482;
    stage_wghts[1].gamma_2 = 0.721781678111411;
    stage_wghts[1].gamma_3 = 0.0;
    stage_wghts[1].beta = 0.099279895495783;

    stage_wghts[2].delta = 1.065841341361089;
    stage_wghts[2].gamma_1 = -3.843833699660025;
    stage_wghts[2].gamma_2 = 2.121209265338722;
    stage_wghts[2].gamma_3 = 0.0;
    stage_wghts[2].beta = 1.131678018054042;

    stage_wghts[3].delta = 0.0;
    stage_wghts[3].gamma_1 = 0.546370891121863;
    stage_wghts[3].gamma_2 = 0.198653035682705;
    stage_wghts[3].gamma_3 = 0.0;
    stage_wghts[3].beta = 0.310665766509336;
  } else if (integrator == "ssprk5_4") {
    // SSPRK (5,4): Gottlieb (2009) section 3.1; between eq 3.3 and 3.4
    // Optimal (in error bounds) explicit five-stage, fourth-order SSPRK
    // 3N method, but there is no 3S* formulation due to irregular sparsity
    // of Shu-Osher form matrix, alpha
    nstages = 5;
    cfl_limit = 1.3925;
    // u^(1)
    stage_wghts[0].delta = 1.0; // u1 = u^n
    stage_wghts[0].gamma_1 = 0.0;
    stage_wghts[0].gamma_2 = 1.0;
    stage_wghts[0].gamma_3 = 0.0;
    stage_wghts[0].beta = 0.391752226571890;

    // u^(2)
    stage_wghts[1].delta = 0.0; // u1 = u^n
    stage_wghts[1].gamma_1 = 0.555629506348765;
    stage_wghts[1].gamma_2 = 0.444370493651235;
    stage_wghts[1].gamma_3 = 0.0;
    stage_wghts[1].beta = 0.368410593050371;

    // u^(3)
    stage_wghts[2].delta = 0.517231671970585; // u1 <- (u^n + d*u^(2))
    stage_wghts[2].gamma_1 = 0.379898148511597;
    stage_wghts[2].gamma_2 = 0.0;
    stage_wghts[2].gamma_3 = 0.620101851488403; // u^(n) coeff =  u2
    stage_wghts[2].beta = 0.251891774271694;

    // u^(4)
    stage_wghts[3].delta = 0.096059710526147; // u1 <- (u^n + d*u^(2) + d'*u^(3))
    stage_wghts[3].gamma_1 = 0.821920045606868;
    stage_wghts[3].gamma_2 = 0.0;
    stage_wghts[3].gamma_3 = 0.178079954393132; // u^(n) coeff =  u2
    stage_wghts[3].beta = 0.544974750228521;

    // u^(n+1) partial expression
    stage_wghts[4].delta = 0.0;
    stage_wghts[4].gamma_1 = 0.386708617503268; // 1 ulp lower than Gottlieb u^(4) coeff
    stage_wghts[4].gamma_2 = 1.0; // u1 <- (u^n + d*u^(2) + d'*u^(3))
    stage_wghts[4].gamma_3 = 1.0; // partial sum from hardcoded extra stage=4
    stage_wghts[4].beta = 0.226007483236906; // F(u^(4)) coeff.
  } else {
    std::stringstream msg;
    msg << "### FATAL ERROR in CreateTimeIntegrator" << std::endl
        << "integrator=" << integrator << " not valid time integrator" << std::endl;
    ATHENA_ERROR(msg);
  }

  // Set cfl_number based on user input and time integrator CFL limit
  Real cfl_number = pin->GetReal("time","cfl_number");
  if (cfl_number > cfl_limit) {
    std::cout << "### Warning in CreateTimeIntegrator" << std::endl
              << "User CFL number " << cfl_number << " must be smaller than " << cfl_limit
              << " for integrator=" << integrator << " in "
              << dim << "D simulation" << std::endl << "Setting to limit" << std::endl;
    cfl_number = cfl_limit;
  }
  // Save to Mesh class
  pm->cfl_number = cfl_number;

  // Now assemble list of tasks for each stage of time integrator
  {using namespace HydroIntegratorTaskNames; // NOLINT (build/namespace)
    // calculate hydro/field diffusive fluxes
    AddTimeIntegratorTask(DIFFUSE_HYD,NONE);
    if (MAGNETIC_FIELDS_ENABLED)
      AddTimeIntegratorTask(DIFFUSE_FLD,NONE);
    // compute hydro fluxes, integrate hydro variables
    if (MAGNETIC_FIELDS_ENABLED)
      AddTimeIntegratorTask(CALC_HYDFLX,(DIFFUSE_HYD|DIFFUSE_FLD));
    else
      AddTimeIntegratorTask(CALC_HYDFLX,DIFFUSE_HYD);
    if (pm->multilevel==true) { // SMR or AMR
      AddTimeIntegratorTask(SEND_HYDFLX,CALC_HYDFLX);
      AddTimeIntegratorTask(RECV_HYDFLX,CALC_HYDFLX);
      AddTimeIntegratorTask(INT_HYD,RECV_HYDFLX);
    } else {
      AddTimeIntegratorTask(INT_HYD, CALC_HYDFLX);
    }
    AddTimeIntegratorTask(SRCTERM_HYD,INT_HYD);
    if (PARTICLES)
      AddTimeIntegratorTask(SEND_HYD,SRCTERM_HYD|RECV_PM);
    else
      AddTimeIntegratorTask(SEND_HYD,SRCTERM_HYD);
    AddTimeIntegratorTask(RECV_HYD,NONE);
    AddTimeIntegratorTask(SETB_HYD,(RECV_HYD|SRCTERM_HYD));
    if (SHEARING_BOX) { // Shearingbox BC for Hydro
      AddTimeIntegratorTask(SEND_HYDSH,SETB_HYD);
      AddTimeIntegratorTask(RECV_HYDSH,SETB_HYD);
    }

    // compute MHD fluxes, integrate field
    if (MAGNETIC_FIELDS_ENABLED) { // MHD
      AddTimeIntegratorTask(CALC_FLDFLX,CALC_HYDFLX);
      AddTimeIntegratorTask(SEND_FLDFLX,CALC_FLDFLX);
      AddTimeIntegratorTask(RECV_FLDFLX,SEND_FLDFLX);
      if (SHEARING_BOX) {// Shearingbox BC for EMF
        AddTimeIntegratorTask(SEND_EMFSH,RECV_FLDFLX);
        AddTimeIntegratorTask(RECV_EMFSH,RECV_FLDFLX);
        AddTimeIntegratorTask(RMAP_EMFSH,RECV_EMFSH);
        AddTimeIntegratorTask(INT_FLD,RMAP_EMFSH);
      } else {
        AddTimeIntegratorTask(INT_FLD,RECV_FLDFLX);
      }

      AddTimeIntegratorTask(SEND_FLD,INT_FLD);
      AddTimeIntegratorTask(RECV_FLD,NONE);
      AddTimeIntegratorTask(SETB_FLD,(RECV_FLD|INT_FLD));
      if (SHEARING_BOX) { // Shearingbox BC for Bfield
        AddTimeIntegratorTask(SEND_FLDSH,SETB_FLD);
        AddTimeIntegratorTask(RECV_FLDSH,SETB_FLD);
      }
    }

    // evolve particles
    if (PARTICLES) {
      AddTimeIntegratorTask(INT_PAR, NONE);
      AddTimeIntegratorTask(SEND_PAR, INT_PAR);
      AddTimeIntegratorTask(RECV_PAR, NONE);
      AddTimeIntegratorTask(SEND_PM, INT_PAR);
      AddTimeIntegratorTask(RECV_PM, NONE);
    }

    // prolongate, compute new primitives
    if (MAGNETIC_FIELDS_ENABLED) { // MHD
      if (pm->multilevel==true) { // SMR or AMR
        AddTimeIntegratorTask(PROLONG,(SEND_HYD|SETB_HYD|SEND_FLD|SETB_FLD));
        AddTimeIntegratorTask(CON2PRIM,PROLONG);
      } else {
        if (SHEARING_BOX) {
          AddTimeIntegratorTask(CON2PRIM,(SETB_HYD|SETB_FLD|
                                          RECV_HYDSH|RECV_FLDSH|RMAP_EMFSH));
        } else {
          AddTimeIntegratorTask(CON2PRIM,(SETB_HYD|SETB_FLD));
        }
      }
    } else {  // HYDRO
      if (pm->multilevel==true) { // SMR or AMR
        AddTimeIntegratorTask(PROLONG,(SEND_HYD|SETB_HYD));
        AddTimeIntegratorTask(CON2PRIM,PROLONG);
      } else {
        if (SHEARING_BOX) {
          AddTimeIntegratorTask(CON2PRIM,(SETB_HYD|RECV_HYDSH));
        } else {
          AddTimeIntegratorTask(CON2PRIM,(SETB_HYD));
        }
      }
    }

    // everything else
    AddTimeIntegratorTask(PHY_BVAL,CON2PRIM);
    AddTimeIntegratorTask(USERWORK,PHY_BVAL);
    AddTimeIntegratorTask(NEW_DT,USERWORK);
    if (pm->adaptive==true) {
      AddTimeIntegratorTask(AMR_FLAG,USERWORK);
      AddTimeIntegratorTask(CLEAR_ALLBND,AMR_FLAG);
    } else {
      AddTimeIntegratorTask(CLEAR_ALLBND,NEW_DT);
    }
  } // end of using namespace block
}

//---------------------------------------------------------------------------------------
//  Sets id and dependency for "ntask" member of task_list_ array, then iterates value of
//  ntask.

void TimeIntegratorTaskList::AddTimeIntegratorTask(std::uint64_t id, std::uint64_t dep) {
  task_list_[ntasks].task_id=id;
  task_list_[ntasks].dependency=dep;

  using namespace HydroIntegratorTaskNames; // NOLINT (build/namespace)
  switch (id) {
    case (CLEAR_ALLBND):
      task_list_[ntasks].TaskFunc=
          static_cast<TaskStatus (TaskList::*)(MeshBlock*,int)>
          (&TimeIntegratorTaskList::ClearAllBoundary);
      break;

    case (CALC_HYDFLX):
      task_list_[ntasks].TaskFunc=
          static_cast<TaskStatus (TaskList::*)(MeshBlock*,int)>
          (&TimeIntegratorTaskList::CalculateFluxes);
      break;
    case (CALC_FLDFLX):
      task_list_[ntasks].TaskFunc=
          static_cast<TaskStatus (TaskList::*)(MeshBlock*,int)>
          (&TimeIntegratorTaskList::CalculateEMF);
      break;

    case (SEND_HYDFLX):
      task_list_[ntasks].TaskFunc=
          static_cast<TaskStatus (TaskList::*)(MeshBlock*,int)>
          (&TimeIntegratorTaskList::FluxCorrectSend);
      break;
    case (SEND_FLDFLX):
      task_list_[ntasks].TaskFunc=
          static_cast<TaskStatus (TaskList::*)(MeshBlock*,int)>
          (&TimeIntegratorTaskList::EMFCorrectSend);
      break;

    case (RECV_HYDFLX):
      task_list_[ntasks].TaskFunc=
          static_cast<TaskStatus (TaskList::*)(MeshBlock*,int)>
          (&TimeIntegratorTaskList::FluxCorrectReceive);
      break;
    case (RECV_FLDFLX):
      task_list_[ntasks].TaskFunc=
          static_cast<TaskStatus (TaskList::*)(MeshBlock*,int)>
          (&TimeIntegratorTaskList::EMFCorrectReceive);
      break;

    case (INT_HYD):
      task_list_[ntasks].TaskFunc=
          static_cast<TaskStatus (TaskList::*)(MeshBlock*,int)>
          (&TimeIntegratorTaskList::HydroIntegrate);
      break;
    case (INT_FLD):
      task_list_[ntasks].TaskFunc=
          static_cast<TaskStatus (TaskList::*)(MeshBlock*,int)>
          (&TimeIntegratorTaskList::FieldIntegrate);
      break;

    case (SRCTERM_HYD):
      task_list_[ntasks].TaskFunc=
          static_cast<TaskStatus (TaskList::*)(MeshBlock*,int)>
          (&TimeIntegratorTaskList::HydroSourceTerms);
      break;

    case (SEND_HYD):
      task_list_[ntasks].TaskFunc=
          static_cast<TaskStatus (TaskList::*)(MeshBlock*,int)>
          (&TimeIntegratorTaskList::HydroSend);
      break;
    case (SEND_FLD):
      task_list_[ntasks].TaskFunc=
          static_cast<TaskStatus (TaskList::*)(MeshBlock*,int)>
          (&TimeIntegratorTaskList::FieldSend);
      break;

    case (RECV_HYD):
      task_list_[ntasks].TaskFunc=
          static_cast<TaskStatus (TaskList::*)(MeshBlock*,int)>
          (&TimeIntegratorTaskList::HydroReceive);
      break;
    case (RECV_FLD):
      task_list_[ntasks].TaskFunc=
          static_cast<TaskStatus (TaskList::*)(MeshBlock*,int)>
          (&TimeIntegratorTaskList::FieldReceive);
      break;

    case (SETB_HYD):
      task_list_[ntasks].TaskFunc=
          static_cast<TaskStatus (TaskList::*)(MeshBlock*,int)>
          (&TimeIntegratorTaskList::HydroSetBoundaries);
      break;
    case (SETB_FLD):
      task_list_[ntasks].TaskFunc=
          static_cast<TaskStatus (TaskList::*)(MeshBlock*,int)>
          (&TimeIntegratorTaskList::FieldSetBoundaries);
      break;

    case (SEND_HYDSH):
      task_list_[ntasks].TaskFunc=
          static_cast<TaskStatus (TaskList::*)(MeshBlock*,int)>
          (&TimeIntegratorTaskList::HydroShearSend);
      break;
    case (RECV_HYDSH):
      task_list_[ntasks].TaskFunc=
          static_cast<TaskStatus (TaskList::*)(MeshBlock*,int)>
          (&TimeIntegratorTaskList::HydroShearReceive);
      break;
    case (SEND_FLDSH):
      task_list_[ntasks].TaskFunc=
          static_cast<TaskStatus (TaskList::*)(MeshBlock*,int)>
          (&TimeIntegratorTaskList::FieldShearSend);
      break;
    case (RECV_FLDSH):
      task_list_[ntasks].TaskFunc=
          static_cast<TaskStatus (TaskList::*)(MeshBlock*,int)>
          (&TimeIntegratorTaskList::FieldShearReceive);
      break;
    case (SEND_EMFSH):
      task_list_[ntasks].TaskFunc=
          static_cast<TaskStatus (TaskList::*)(MeshBlock*,int)>
          (&TimeIntegratorTaskList::EMFShearSend);
      break;
    case (RECV_EMFSH):
      task_list_[ntasks].TaskFunc=
          static_cast<TaskStatus (TaskList::*)(MeshBlock*,int)>
          (&TimeIntegratorTaskList::EMFShearReceive);
      break;
    case (RMAP_EMFSH):
      task_list_[ntasks].TaskFunc=
          static_cast<TaskStatus (TaskList::*)(MeshBlock*,int)>
          (&TimeIntegratorTaskList::EMFShearRemap);
      break;

    case (PROLONG):
      task_list_[ntasks].TaskFunc=
          static_cast<TaskStatus (TaskList::*)(MeshBlock*,int)>
          (&TimeIntegratorTaskList::Prolongation);
      break;
    case (CON2PRIM):
      task_list_[ntasks].TaskFunc=
          static_cast<TaskStatus (TaskList::*)(MeshBlock*,int)>
          (&TimeIntegratorTaskList::Primitives);
      break;
    case (PHY_BVAL):
      task_list_[ntasks].TaskFunc=
          static_cast<TaskStatus (TaskList::*)(MeshBlock*,int)>
          (&TimeIntegratorTaskList::PhysicalBoundary);
      break;
    case (USERWORK):
      task_list_[ntasks].TaskFunc=
          static_cast<TaskStatus (TaskList::*)(MeshBlock*,int)>
          (&TimeIntegratorTaskList::UserWork);
      break;
    case (NEW_DT):
      task_list_[ntasks].TaskFunc=
          static_cast<TaskStatus (TaskList::*)(MeshBlock*,int)>
          (&TimeIntegratorTaskList::NewBlockTimeStep);
      break;
    case (AMR_FLAG):
      task_list_[ntasks].TaskFunc=
          static_cast<TaskStatus (TaskList::*)(MeshBlock*,int)>
          (&TimeIntegratorTaskList::CheckRefinement);
      break;
    case (DIFFUSE_HYD):
      task_list_[ntasks].TaskFunc=
          static_cast<TaskStatus (TaskList::*)(MeshBlock*,int)>
          (&TimeIntegratorTaskList::HydroDiffusion);
      break;
    case (DIFFUSE_FLD):
      task_list_[ntasks].TaskFunc=
          static_cast<TaskStatus (TaskList::*)(MeshBlock*,int)>
          (&TimeIntegratorTaskList::FieldDiffusion);
      break;

    case (INT_PAR):
      task_list_[ntasks].TaskFunc=
        static_cast<enum TaskStatus (TaskList::*)(MeshBlock*,int)>
        (&TimeIntegratorTaskList::ParticlesIntegrate);
      break;
    case (SEND_PAR):
      task_list_[ntasks].TaskFunc=
        static_cast<enum TaskStatus (TaskList::*)(MeshBlock*,int)>
        (&TimeIntegratorTaskList::ParticlesSend);
      break;
    case (RECV_PAR):
      task_list_[ntasks].TaskFunc=
        static_cast<enum TaskStatus (TaskList::*)(MeshBlock*,int)>
        (&TimeIntegratorTaskList::ParticlesReceive);
      break;
    case (SEND_PM):
      task_list_[ntasks].TaskFunc=
        static_cast<enum TaskStatus (TaskList::*)(MeshBlock*,int)>
        (&TimeIntegratorTaskList::ParticleMeshSend);
      break;
    case (RECV_PM):
      task_list_[ntasks].TaskFunc=
        static_cast<enum TaskStatus (TaskList::*)(MeshBlock*,int)>
        (&TimeIntegratorTaskList::ParticleMeshReceive);
      break;

    default:
      std::stringstream msg;
      msg << "### FATAL ERROR in AddTimeIntegratorTask" << std::endl
          << "Invalid Task "<< id << " is specified" << std::endl;
      ATHENA_ERROR(msg);
  }
  ntasks++;
  return;
}


void TimeIntegratorTaskList::StartupTaskList(MeshBlock *pmb, int stage) {
  if (stage == 1) {
    // For each Meshblock, initialize time abscissae of each memory register pair (u,b)
    // at stage=0 to correspond to the beginning of the interval [t^n, t^{n+1}]
    pmb->stage_abscissae[0][0] = 0.0;
    pmb->stage_abscissae[0][1] = 0.0; // u1 advances to u1 = 0*u1 + 1.0*u in stage=1
    pmb->stage_abscissae[0][2] = 0.0; // u2 = u cached for all stages in 3S* methods

    // Given overall timestep dt, compute the time abscissae for all registers, stages
    for (int l=1; l<=nstages; l++) {
      // Update the dt abscissae of each memory register to values at end of this stage
      const IntegratorWeight w = stage_wghts[l-1];

      // u1 = u1 + delta*u
      pmb->stage_abscissae[l][1] = pmb->stage_abscissae[l-1][1]
                                   + w.delta*pmb->stage_abscissae[l-1][0];
      // u = gamma_1*u + gamma_2*u1 + gamma_3*u2 + beta*dt*F(u)
      pmb->stage_abscissae[l][0] = w.gamma_1*pmb->stage_abscissae[l-1][0]
                                   + w.gamma_2*pmb->stage_abscissae[l][1]
                                   + w.gamma_3*pmb->stage_abscissae[l-1][2]
                                   + w.beta*pmb->pmy_mesh->dt;
      // u2 = u^n
      pmb->stage_abscissae[l][2] = 0.0;
    }

    // Initialize storage registers
    Hydro *ph = pmb->phydro;
    ph->u1.ZeroClear();
    if (integrator == "ssprk5_4")
      ph->u2 = ph->u;

    if (MAGNETIC_FIELDS_ENABLED) { // MHD
      Field *pf = pmb->pfield;
      pf->b1.x1f.ZeroClear();
      pf->b1.x2f.ZeroClear();
      pf->b1.x3f.ZeroClear();
    }
  }

  Real dt = (stage_wghts[(stage-1)].beta)*(pmb->pmy_mesh->dt);
  Real time = pmb->pmy_mesh->time+dt;

  pmb->pbval->StartReceivingAll(time);
  if (PARTICLES) pmb->ppar->StartReceiving();

  return;
}

//----------------------------------------------------------------------------------------
// Functions to end MPI communication

TaskStatus TimeIntegratorTaskList::ClearAllBoundary(MeshBlock *pmb, int stage) {
  pmb->pbval->ClearBoundaryAll();
<<<<<<< HEAD
  if (PARTICLES) pmb->ppar->ClearBoundary();
  return TASK_SUCCESS;
=======
  return TaskStatus::success;
>>>>>>> 84eaf673
}

//----------------------------------------------------------------------------------------
// Functions to calculates fluxes

TaskStatus TimeIntegratorTaskList::CalculateFluxes(MeshBlock *pmb, int stage) {
  Hydro *phydro = pmb->phydro;
  Field *pfield = pmb->pfield;

  if (stage <= nstages) {
    if ((stage == 1) && (integrator == "vl2")) {
      phydro->CalculateFluxes(phydro->w,  pfield->b,  pfield->bcc, 1);
      return TaskStatus::next;
    } else {
      phydro->CalculateFluxes(phydro->w,  pfield->b,  pfield->bcc, pmb->precon->xorder);
      return TaskStatus::next;
    }
  }
  return TaskStatus::fail;
}

TaskStatus TimeIntegratorTaskList::CalculateEMF(MeshBlock *pmb, int stage) {
  if (stage <= nstages) {
    pmb->pfield->ComputeCornerE(pmb->phydro->w,  pmb->pfield->bcc);
    return TaskStatus::next;
  }
  return TaskStatus::fail;
}

//----------------------------------------------------------------------------------------
// Functions to communicate fluxes between MeshBlocks for flux correction with AMR

TaskStatus TimeIntegratorTaskList::FluxCorrectSend(MeshBlock *pmb, int stage) {
  pmb->pbval->SendFluxCorrection(FluxCorrectionQuantity::hydro);
  return TaskStatus::success;
}

TaskStatus TimeIntegratorTaskList::EMFCorrectSend(MeshBlock *pmb, int stage) {
  pmb->pbval->SendEMFCorrection();
  return TaskStatus::success;
}

//----------------------------------------------------------------------------------------
// Functions to receive fluxes between MeshBlocks

TaskStatus TimeIntegratorTaskList::FluxCorrectReceive(MeshBlock *pmb, int stage) {
  if (pmb->pbval->ReceiveFluxCorrection(FluxCorrectionQuantity::hydro) == true) {
    return TaskStatus::next;
  } else {
    return TaskStatus::fail;
  }
}

TaskStatus TimeIntegratorTaskList::EMFCorrectReceive(MeshBlock *pmb, int stage) {
  if (pmb->pbval->ReceiveEMFCorrection() == true) {
    return TaskStatus::next;
  } else {
    return TaskStatus::fail;
  }
}

//----------------------------------------------------------------------------------------
// Functions to integrate conserved variables

TaskStatus TimeIntegratorTaskList::HydroIntegrate(MeshBlock *pmb, int stage) {
  Hydro *ph = pmb->phydro;
  Field *pf = pmb->pfield;
  if (stage <= nstages) {
    // This time-integrator-specific averaging operation logic is identical to FieldInt
    Real ave_wghts[3];
    ave_wghts[0] = 1.0;
    ave_wghts[1] = stage_wghts[stage-1].delta;
    ave_wghts[2] = 0.0;
    pmb->WeightedAve(ph->u1, ph->u, ph->u2, ave_wghts);

    ave_wghts[0] = stage_wghts[stage-1].gamma_1;
    ave_wghts[1] = stage_wghts[stage-1].gamma_2;
    ave_wghts[2] = stage_wghts[stage-1].gamma_3;
    if (ave_wghts[0] == 0.0 && ave_wghts[1] == 1.0 && ave_wghts[2] == 0.0)
      ph->u.SwapAthenaArray(ph->u1);
    else
      pmb->WeightedAve(ph->u, ph->u1, ph->u2, ave_wghts);

    ph->AddFluxDivergenceToAverage(ph->w, pf->bcc, stage_wghts[stage-1].beta, ph->u);

    // Hardcode an additional flux divergence weighted average for the penultimate
    // stage of SSPRK(5,4) since it cannot be expressed in a 3S* framework
    if (stage==4 && integrator == "ssprk5_4") {
      // From Gottlieb (2009), u^(n+1) partial calculation
      ave_wghts[0] = -1.0; // -u^(n) coeff.
      ave_wghts[1] = 0.0;
      ave_wghts[2] = 0.0;
      Real beta = 0.063692468666290; // F(u^(3)) coeff.
      // writing out to u2 register
      pmb->WeightedAve(ph->u2, ph->u1, ph->u2, ave_wghts);

      ph->AddFluxDivergenceToAverage(ph->w, pf->bcc, beta, ph->u2);
    }
    return TaskStatus::next;
  }

  return TaskStatus::fail;
}

TaskStatus TimeIntegratorTaskList::FieldIntegrate(MeshBlock *pmb, int stage) {
  Field *pf = pmb->pfield;

  if (stage <= nstages) {
    // This time-integrator-specific averaging operation logic is identical to HydroInt
    Real ave_wghts[3];
    ave_wghts[0] = 1.0;
    ave_wghts[1] = stage_wghts[stage-1].delta;
    ave_wghts[2] = 0.0;
    pmb->WeightedAve(pf->b1, pf->b, pf->b2, ave_wghts);

    ave_wghts[0] = stage_wghts[stage-1].gamma_1;
    ave_wghts[1] = stage_wghts[stage-1].gamma_2;
    ave_wghts[2] = stage_wghts[stage-1].gamma_3;
    if (ave_wghts[0] == 0.0 && ave_wghts[1] == 1.0 && ave_wghts[2] == 0.0) {
      pf->b.x1f.SwapAthenaArray(pf->b1.x1f);
      pf->b.x2f.SwapAthenaArray(pf->b1.x2f);
      pf->b.x3f.SwapAthenaArray(pf->b1.x3f);
    } else {
      pmb->WeightedAve(pf->b, pf->b1, pf->b2, ave_wghts);
    }

    pf->CT(stage_wghts[stage-1].beta, pf->b);

    return TaskStatus::next;
  }

  return TaskStatus::fail;
}

//----------------------------------------------------------------------------------------
// Functions to add source terms

TaskStatus TimeIntegratorTaskList::HydroSourceTerms(MeshBlock *pmb, int stage) {
  Hydro *ph = pmb->phydro;
  Field *pf = pmb->pfield;

  // return if there are no source terms to be added
  if (ph->psrc->hydro_sourceterms_defined == false) return TaskStatus::next;

  if (stage <= nstages) {
    // Time at beginning of stage for u()
    Real t_start_stage = pmb->pmy_mesh->time + pmb->stage_abscissae[stage-1][0];
    // Scaled coefficient for RHS update
    Real dt = (stage_wghts[(stage-1)].beta)*(pmb->pmy_mesh->dt);
    // Evaluate the time-dependent source terms at the time at the beginning of the stage
    ph->psrc->AddHydroSourceTerms(t_start_stage, dt, ph->flux, ph->w, pf->bcc, ph->u);
  } else {
    return TaskStatus::fail;
  }
  return TaskStatus::next;
}

//----------------------------------------------------------------------------------------
// Functions to calculate hydro diffusion fluxes

TaskStatus TimeIntegratorTaskList::HydroDiffusion(MeshBlock *pmb, int stage) {
  Hydro *ph = pmb->phydro;

  // return if there are no diffusion to be added
  if (ph->phdif->hydro_diffusion_defined == false) return TaskStatus::next;

  if (stage <= nstages) {
    if (!STS_ENABLED)
      ph->phdif->CalcHydroDiffusionFlux(ph->w, ph->u, ph->flux);
  } else {
    return TaskStatus::fail;
  }
  return TaskStatus::next;
}

//----------------------------------------------------------------------------------------
// Functions to calculate diffusion EMF

TaskStatus TimeIntegratorTaskList::FieldDiffusion(MeshBlock *pmb, int stage) {
  Field *pf = pmb->pfield;

  // return if there are no diffusion to be added
  if (pf->pfdif->field_diffusion_defined == false) return TaskStatus::next;

  if (stage <= nstages) {
    if (!STS_ENABLED)
      pf->pfdif->CalcFieldDiffusionEMF(pf->b,pf->bcc,pf->e);
  } else {
    return TaskStatus::fail;
  }
  return TaskStatus::next;
}

//----------------------------------------------------------------------------------------
// Functions to communicate conserved variables between MeshBlocks

TaskStatus TimeIntegratorTaskList::HydroSend(MeshBlock *pmb, int stage) {
  if (stage <= nstages) {
    pmb->pbval->SendCellCenteredBoundaryBuffers(pmb->phydro->u, CCBoundaryQuantity::cons);
  } else {
    return TaskStatus::fail;
  }
  return TaskStatus::success;
}

TaskStatus TimeIntegratorTaskList::FieldSend(MeshBlock *pmb, int stage) {
  if (stage <= nstages) {
    pmb->pbval->SendFieldBoundaryBuffers(pmb->pfield->b);
  } else {
    return TaskStatus::fail;
  }
  return TaskStatus::success;
}

//----------------------------------------------------------------------------------------
// Functions to receive conserved variables between MeshBlocks

TaskStatus TimeIntegratorTaskList::HydroReceive(MeshBlock *pmb, int stage) {
  bool ret;
  if (stage <= nstages) {
    ret=pmb->pbval->ReceiveCellCenteredBoundaryBuffers(CCBoundaryQuantity::cons);
  } else {
    return TaskStatus::fail;
  }

  if (ret==true) {
    return TaskStatus::success;
  } else {
    return TaskStatus::fail;
  }
}

TaskStatus TimeIntegratorTaskList::FieldReceive(MeshBlock *pmb, int stage) {
  bool ret;
  if (stage <= nstages) {
    ret=pmb->pbval->ReceiveFieldBoundaryBuffers();
  } else {
    return TaskStatus::fail;
  }

  if (ret==true) {
    return TaskStatus::success;
  } else {
    return TaskStatus::fail;
  }
}

TaskStatus TimeIntegratorTaskList::HydroSetBoundaries(MeshBlock *pmb, int stage) {
  if (stage <= nstages) {
    pmb->pbval->SetCellCenteredBoundaries(pmb->phydro->u, CCBoundaryQuantity::cons);
    return TaskStatus::success;
  }
  return TaskStatus::fail;
}

TaskStatus TimeIntegratorTaskList::FieldSetBoundaries(MeshBlock *pmb, int stage) {
  if (stage <= nstages) {
    pmb->pbval->SetFieldBoundaries(pmb->pfield->b);
    return TaskStatus::success;
  }
  return TaskStatus::fail;
}

TaskStatus TimeIntegratorTaskList::HydroShearSend(MeshBlock *pmb, int stage) {
  if (stage <= nstages) {
    pmb->pbval->SendHydroShearingboxBoundaryBuffers(pmb->phydro->u, true);
  } else {
    return TaskStatus::fail;
  }
  return TaskStatus::success;
}
TaskStatus TimeIntegratorTaskList::HydroShearReceive(MeshBlock *pmb, int stage) {
  bool ret;
  if (stage <= nstages) {
    ret=pmb->pbval->ReceiveHydroShearingboxBoundaryBuffers(pmb->phydro->u);
  } else {
    return TaskStatus::fail;
  }

  if (ret==true) {
    return TaskStatus::success;
  } else {
    return TaskStatus::fail;
  }
}
TaskStatus TimeIntegratorTaskList::FieldShearSend(MeshBlock *pmb, int stage) {
  if (stage <= nstages) {
    pmb->pbval->SendFieldShearingboxBoundaryBuffers(pmb->pfield->b, true);
  } else {
    return TaskStatus::fail;
  }
  return TaskStatus::success;
}
TaskStatus TimeIntegratorTaskList::FieldShearReceive(MeshBlock *pmb, int stage) {
  bool ret;
  if (stage <= nstages) {
    ret=pmb->pbval->ReceiveFieldShearingboxBoundaryBuffers(pmb->pfield->b);
  } else {
    return TaskStatus::fail;
  }
  if (ret==true) {
    return TaskStatus::success;
  } else {
    return TaskStatus::fail;
  }
}
TaskStatus TimeIntegratorTaskList::EMFShearSend(MeshBlock *pmb, int stage) {
  pmb->pbval->SendEMFShearingboxBoundaryCorrection();
  return TaskStatus::success;
}
TaskStatus TimeIntegratorTaskList::EMFShearReceive(MeshBlock *pmb, int stage) {
  if (pmb->pbval->ReceiveEMFShearingboxBoundaryCorrection() == true) {
    return TaskStatus::next;
  } else {
    return TaskStatus::fail;
  }
}
TaskStatus TimeIntegratorTaskList::EMFShearRemap(MeshBlock *pmb, int stage) {
  pmb->pbval->RemapEMFShearingboxBoundary();
  return TaskStatus::success;
}

//--------------------------------------------------------------------------------------
// Functions to manage particles

enum TaskStatus TimeIntegratorTaskList::ParticlesIntegrate(MeshBlock *pmb, int stage) {
  if (integrator == "vl2") {
    pmb->ppar->Integrate(stage);
    return TASK_NEXT;
  }
  return TASK_FAIL;
}

enum TaskStatus TimeIntegratorTaskList::ParticlesSend(MeshBlock *pmb, int stage) {
  pmb->ppar->SendToNeighbors();
  return TASK_SUCCESS;
}

enum TaskStatus TimeIntegratorTaskList::ParticlesReceive(MeshBlock *pmb, int stage) {
  if (pmb->ppar->ReceiveFromNeighbors())
    return TASK_SUCCESS;
  else
    return TASK_FAIL;
}

enum TaskStatus TimeIntegratorTaskList::ParticleMeshSend(MeshBlock *pmb, int stage) {
  pmb->ppar->SendParticleMesh();
  return TASK_SUCCESS;
}

enum TaskStatus TimeIntegratorTaskList::ParticleMeshReceive(MeshBlock *pmb, int stage) {
  if (pmb->ppar->ReceiveParticleMesh(stage))
    return TASK_SUCCESS;
  else
    return TASK_FAIL;
}

//--------------------------------------------------------------------------------------
// Functions for everything else

TaskStatus TimeIntegratorTaskList::Prolongation(MeshBlock *pmb, int stage) {
  Hydro *phydro = pmb->phydro;
  Field *pfield = pmb->pfield;
  BoundaryValues *pbval = pmb->pbval;

  if (stage <= nstages) {
    // Time at the end of stage for (u, b) register pair
    Real t_end_stage = pmb->pmy_mesh->time + pmb->stage_abscissae[stage][0];
    // Scaled coefficient for RHS time-advance within stage
    Real dt = (stage_wghts[(stage-1)].beta)*(pmb->pmy_mesh->dt);
    pbval->ProlongateBoundaries(phydro->w,  phydro->u,  pfield->b,  pfield->bcc,
                                t_end_stage, dt);
  } else {
    return TaskStatus::fail;
  }

  return TaskStatus::success;
}

TaskStatus TimeIntegratorTaskList::Primitives(MeshBlock *pmb, int stage) {
  Hydro *phydro = pmb->phydro;
  Field *pfield = pmb->pfield;
  BoundaryValues *pbval = pmb->pbval;
  int il = pmb->is, iu = pmb->ie, jl = pmb->js, ju = pmb->je, kl = pmb->ks, ku = pmb->ke;
  if (pbval->nblevel[1][1][0] != -1) il-=NGHOST;
  if (pbval->nblevel[1][1][2] != -1) iu+=NGHOST;
  if (pbval->nblevel[1][0][1] != -1) jl-=NGHOST;
  if (pbval->nblevel[1][2][1] != -1) ju+=NGHOST;
  if (pbval->nblevel[0][1][1] != -1) kl-=NGHOST;
  if (pbval->nblevel[2][1][1] != -1) ku+=NGHOST;

  if (stage <= nstages) {
    // At beginning of this task, phydro->w contains previous stage's W(U) output
    // and phydro->w1 is used as a register to store the current stage's output.
    // For the second order integrators VL2 and RK2, the prim_old initial guess for the
    // Newton-Raphson solver in GR EOS uses the following abscissae:
    // stage=1: W at t^n and
    // stage=2: W at t^{n+1/2} (VL2) or t^{n+1} (RK2)
    pmb->peos->ConservedToPrimitive(phydro->u, phydro->w, pfield->b,
                                    phydro->w1, pfield->bcc, pmb->pcoord,
                                    il, iu, jl, ju, kl, ku);
    // fourth-order EOS:
    if (pmb->precon->xorder == 4) {
      // for hydro, shrink buffer by 1 on all sides
      if (pbval->nblevel[1][1][0] != -1) il+=1;
      if (pbval->nblevel[1][1][2] != -1) iu-=1;
      if (pbval->nblevel[1][0][1] != -1) jl+=1;
      if (pbval->nblevel[1][2][1] != -1) ju-=1;
      if (pbval->nblevel[0][1][1] != -1) kl+=1;
      if (pbval->nblevel[2][1][1] != -1) ku-=1;
      // for MHD, shrink buffer by 3
      // TODO(felker): add MHD loop limit calculation for 4th order W(U)
      pmb->peos->ConservedToPrimitiveCellAverage(phydro->u, phydro->w, pfield->b,
                                                 phydro->w1, pfield->bcc, pmb->pcoord,
                                                 il, iu, jl, ju, kl, ku);
    }
    // swap AthenaArray data pointers so that w now contains the updated w_out
    phydro->w.SwapAthenaArray(phydro->w1);
  } else {
    return TaskStatus::fail;
  }

  return TaskStatus::success;
}

TaskStatus TimeIntegratorTaskList::PhysicalBoundary(MeshBlock *pmb, int stage) {
  Hydro *phydro = pmb->phydro;
  Field *pfield = pmb->pfield;
  BoundaryValues *pbval = pmb->pbval;

  if (stage <= nstages) {
    // Time at the end of stage for (u, b) register pair
    Real t_end_stage = pmb->pmy_mesh->time + pmb->stage_abscissae[stage][0];
    // Scaled coefficient for RHS time-advance within stage
    Real dt = (stage_wghts[(stage-1)].beta)*(pmb->pmy_mesh->dt);
    pbval->ApplyPhysicalBoundaries(phydro->w,  phydro->u,  pfield->b,  pfield->bcc,
                                   t_end_stage, dt);
  } else {
    return TaskStatus::fail;
  }

  return TaskStatus::success;
}

TaskStatus TimeIntegratorTaskList::UserWork(MeshBlock *pmb, int stage) {
  if (stage != nstages) return TaskStatus::success; // only do on last stage

  pmb->UserWorkInLoop();
  return TaskStatus::success;
}

TaskStatus TimeIntegratorTaskList::NewBlockTimeStep(MeshBlock *pmb, int stage) {
  if (stage != nstages) return TaskStatus::success; // only do on last stage

  pmb->phydro->NewBlockTimeStep();
<<<<<<< HEAD
  if (PARTICLES) {
    Real min_dt = pmb->ppar->NewBlockTimeStep();
    pmb->new_block_dt_ = std::min(pmb->new_block_dt_, min_dt);
  }
  return TASK_SUCCESS;
=======
  return TaskStatus::success;
>>>>>>> 84eaf673
}

TaskStatus TimeIntegratorTaskList::CheckRefinement(MeshBlock *pmb, int stage) {
  if (stage != nstages) return TaskStatus::success; // only do on last stage

  pmb->pmr->CheckRefinementCondition();
  return TaskStatus::success;
}<|MERGE_RESOLUTION|>--- conflicted
+++ resolved
@@ -587,12 +587,8 @@
 
 TaskStatus TimeIntegratorTaskList::ClearAllBoundary(MeshBlock *pmb, int stage) {
   pmb->pbval->ClearBoundaryAll();
-<<<<<<< HEAD
   if (PARTICLES) pmb->ppar->ClearBoundary();
-  return TASK_SUCCESS;
-=======
-  return TaskStatus::success;
->>>>>>> 84eaf673
+  return TaskStatus::success;
 }
 
 //----------------------------------------------------------------------------------------
@@ -1048,15 +1044,11 @@
   if (stage != nstages) return TaskStatus::success; // only do on last stage
 
   pmb->phydro->NewBlockTimeStep();
-<<<<<<< HEAD
   if (PARTICLES) {
     Real min_dt = pmb->ppar->NewBlockTimeStep();
     pmb->new_block_dt_ = std::min(pmb->new_block_dt_, min_dt);
   }
-  return TASK_SUCCESS;
-=======
-  return TaskStatus::success;
->>>>>>> 84eaf673
+  return TaskStatus::success;
 }
 
 TaskStatus TimeIntegratorTaskList::CheckRefinement(MeshBlock *pmb, int stage) {
