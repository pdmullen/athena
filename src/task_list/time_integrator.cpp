//========================================================================================
// Athena++ astrophysical MHD code
// Copyright(C) 2014 James M. Stone <jmstone@princeton.edu> and other code contributors
// Licensed under the 3-clause BSD License, see LICENSE file for details
//========================================================================================
//! \file time_integrator.cpp
//  \brief derived class for time integrator task list. Can create task lists for one
//  of many different time integrators (e.g. van Leer, RK2, RK3, etc.)

// C headers

// C++ headers
#include <algorithm>  // min()
#include <iostream>   // endl
#include <sstream>    // sstream
#include <stdexcept>  // runtime_error
#include <string>     // c_str()

// Athena++ headers
#include "../athena.hpp"
#include "../bvals/bvals.hpp"
#include "../eos/eos.hpp"
#include "../field/field.hpp"
#include "../field/field_diffusion/field_diffusion.hpp"
#include "../gravity/gravity.hpp"
#include "../hydro/hydro.hpp"
#include "../hydro/hydro_diffusion/hydro_diffusion.hpp"
#include "../hydro/srcterms/hydro_srcterms.hpp"
#include "../mesh/mesh.hpp"
#include "../parameter_input.hpp"
#include "../particles/particles.hpp"
#include "../reconstruct/reconstruction.hpp"
#include "../scalars/scalars.hpp"
#include "task_list.hpp"

//----------------------------------------------------------------------------------------
//  TimeIntegratorTaskList constructor

TimeIntegratorTaskList::TimeIntegratorTaskList(ParameterInput *pin, Mesh *pm) {
  // First, define each time-integrator by setting weights for each step of the algorithm
  // and the CFL number stability limit when coupled to the single-stage spatial operator.
  // Currently, the explicit, multistage time-integrators must be expressed as 2S-type
  // algorithms as in Ketcheson (2010) Algorithm 3, which incudes 2N (Williamson) and 2R
  // (van der Houwen) popular 2-register low-storage RK methods. The 2S-type integrators
  // depend on a bidiagonally sparse Shu-Osher representation; at each stage l:
  //
  //    U^{l} = a_{l,l-2}*U^{l-2} + a_{l-1}*U^{l-1}
  //          + b_{l,l-2}*dt*Div(F_{l-2}) + b_{l,l-1}*dt*Div(F_{l-1}),
  //
  // where U^{l-1} and U^{l-2} are previous stages and a_{l,l-2}, a_{l,l-1}=(1-a_{l,l-2}),
  // and b_{l,l-2}, b_{l,l-1} are weights that are different for each stage and
  // integrator. Previous timestep U^{0} = U^n is given, and the integrator solves
  // for U^{l} for 1 <= l <= nstages.
  //
  // The 2x RHS evaluations of Div(F) and source terms per stage is avoided by adding
  // another weighted average / caching of these terms each stage. The API and framework
  // is extensible to three register 3S* methods, although none are currently implemented.

  // Notation: exclusively using "stage", equivalent in lit. to "substage" or "substep"
  // (infrequently "step"), to refer to the intermediate values of U^{l} between each
  // "timestep" = "cycle" in explicit, multistage methods. This is to disambiguate the
  // temporal integration from other iterative sequences; "Step" is often used for generic
  // sequences in code, e.g. main.cpp: "Step 1: MPI"
  //
  // main.cpp invokes the tasklist in a for () loop from stage=1 to stage=ptlist->nstages

  // TODO(felker): validate Field and Hydro diffusion with RK3, RK4, SSPRK(5,4)
  integrator = pin->GetOrAddString("time", "integrator", "vl2");

  if (integrator == "vl2") {
    // VL: second-order van Leer integrator (Stone & Gardiner, NewA 14, 139 2009)
    // Simple predictor-corrector scheme similar to MUSCL-Hancock
    // Expressed in 2S or 3S* algorithm form
    nstages = 2;
    cfl_limit = 1.0;
    // Modify VL2 stability limit in 2D, 3D
    if (pm->ndim == 2) cfl_limit = 0.5;
    if (pm->ndim == 3) cfl_limit = 0.5;

    stage_wghts[0].delta = 1.0; // required for consistency
    stage_wghts[0].gamma_1 = 0.0;
    stage_wghts[0].gamma_2 = 1.0;
    stage_wghts[0].gamma_3 = 0.0;
    stage_wghts[0].beta = 0.5;

    stage_wghts[1].delta = 0.0;
    stage_wghts[1].gamma_1 = 0.0;
    stage_wghts[1].gamma_2 = 1.0;
    stage_wghts[1].gamma_3 = 0.0;
    stage_wghts[1].beta = 1.0;
  } else if (integrator == "rk1") {
    // RK1: first-order Runge-Kutta / the forward Euler (FE) method
    nstages = 1;
    cfl_limit = 1.0;
    stage_wghts[0].delta = 1.0;
    stage_wghts[0].gamma_1 = 0.0;
    stage_wghts[0].gamma_2 = 1.0;
    stage_wghts[0].gamma_3 = 0.0;
    stage_wghts[0].beta = 1.0;
  } else if (integrator == "rk2") {
    // Heun's method / SSPRK (2,2): Gottlieb (2009) equation 3.1
    // Optimal (in error bounds) explicit two-stage, second-order SSPRK
    nstages = 2;
    cfl_limit = 1.0;  // c_eff = c/nstages = 1/2 (Gottlieb (2009), pg 271)
    stage_wghts[0].delta = 1.0;
    stage_wghts[0].gamma_1 = 0.0;
    stage_wghts[0].gamma_2 = 1.0;
    stage_wghts[0].gamma_3 = 0.0;
    stage_wghts[0].beta = 1.0;

    stage_wghts[1].delta = 0.0;
    stage_wghts[1].gamma_1 = 0.5;
    stage_wghts[1].gamma_2 = 0.5;
    stage_wghts[1].gamma_3 = 0.0;
    stage_wghts[1].beta = 0.5;
  } else if (integrator == "rk3") {
    // SSPRK (3,3): Gottlieb (2009) equation 3.2
    // Optimal (in error bounds) explicit three-stage, third-order SSPRK
    nstages = 3;
    cfl_limit = 1.0;  // c_eff = c/nstages = 1/3 (Gottlieb (2009), pg 271)
    stage_wghts[0].delta = 1.0;
    stage_wghts[0].gamma_1 = 0.0;
    stage_wghts[0].gamma_2 = 1.0;
    stage_wghts[0].gamma_3 = 0.0;
    stage_wghts[0].beta = 1.0;

    stage_wghts[1].delta = 0.0;
    stage_wghts[1].gamma_1 = 0.25;
    stage_wghts[1].gamma_2 = 0.75;
    stage_wghts[1].gamma_3 = 0.0;
    stage_wghts[1].beta = 0.25;

    stage_wghts[2].delta = 0.0;
    stage_wghts[2].gamma_1 = TWO_3RD;
    stage_wghts[2].gamma_2 = ONE_3RD;
    stage_wghts[2].gamma_3 = 0.0;
    stage_wghts[2].beta = TWO_3RD;
    //} else if (integrator == "ssprk5_3") {
    //} else if (integrator == "ssprk10_4") {
  } else if (integrator == "rk4") {
    // RK4()4[2S] from Table 2 of Ketcheson (2010)
    // Non-SSP, explicit four-stage, fourth-order RK
    nstages = 4;
    // Stability properties are similar to classical (non-SSP) RK4 (but ~2x L2 principal
    // error norm). Refer to Colella (2011) for linear stability analysis of constant
    // coeff. advection of classical RK4 + 4th or 1st order (limiter engaged) fluxes
    cfl_limit = 1.3925; // Colella (2011) eq 101; 1st order flux is most severe constraint
    stage_wghts[0].delta = 1.0;
    stage_wghts[0].gamma_1 = 0.0;
    stage_wghts[0].gamma_2 = 1.0;
    stage_wghts[0].gamma_3 = 0.0;
    stage_wghts[0].beta = 1.193743905974738;

    stage_wghts[1].delta = 0.217683334308543;
    stage_wghts[1].gamma_1 = 0.121098479554482;
    stage_wghts[1].gamma_2 = 0.721781678111411;
    stage_wghts[1].gamma_3 = 0.0;
    stage_wghts[1].beta = 0.099279895495783;

    stage_wghts[2].delta = 1.065841341361089;
    stage_wghts[2].gamma_1 = -3.843833699660025;
    stage_wghts[2].gamma_2 = 2.121209265338722;
    stage_wghts[2].gamma_3 = 0.0;
    stage_wghts[2].beta = 1.131678018054042;

    stage_wghts[3].delta = 0.0;
    stage_wghts[3].gamma_1 = 0.546370891121863;
    stage_wghts[3].gamma_2 = 0.198653035682705;
    stage_wghts[3].gamma_3 = 0.0;
    stage_wghts[3].beta = 0.310665766509336;
  } else if (integrator == "ssprk5_4") {
    // SSPRK (5,4): Gottlieb (2009) section 3.1; between eq 3.3 and 3.4
    // Optimal (in error bounds) explicit five-stage, fourth-order SSPRK
    // 3N method, but there is no 3S* formulation due to irregular sparsity
    // of Shu-Osher form matrix, alpha.
    nstages = 5;
    // Because it is an SSP method, we can use the SSP coefficient c=1.508 to to trivially
    // relate the CFL constraint to the RK1 CFL=1 (for first-order fluxes). There is no
    // need to perform stability analysis from scratch (unlike e.g. the linear stability
    // analysis for classical/non-SSP RK4 in Colella (2011)) However, PLM and PPM w/o the
    // limiter engaged are unconditionally unstable under RK1 integration, so the SSP
    // guarantees do not hold for the Athena++ spatial discretizations.
    cfl_limit = 1.508;         //  (effective SSP coeff = 0.302) Gottlieb (2009) pg 272
    // u^(1)
    stage_wghts[0].delta = 1.0; // u1 = u^n
    stage_wghts[0].gamma_1 = 0.0;
    stage_wghts[0].gamma_2 = 1.0;
    stage_wghts[0].gamma_3 = 0.0;
    stage_wghts[0].beta = 0.391752226571890;

    // u^(2)
    stage_wghts[1].delta = 0.0; // u1 = u^n
    stage_wghts[1].gamma_1 = 0.555629506348765;
    stage_wghts[1].gamma_2 = 0.444370493651235;
    stage_wghts[1].gamma_3 = 0.0;
    stage_wghts[1].beta = 0.368410593050371;

    // u^(3)
    stage_wghts[2].delta = 0.517231671970585; // u1 <- (u^n + d*u^(2))
    stage_wghts[2].gamma_1 = 0.379898148511597;
    stage_wghts[2].gamma_2 = 0.0;
    stage_wghts[2].gamma_3 = 0.620101851488403; // u^(n) coeff =  u2
    stage_wghts[2].beta = 0.251891774271694;

    // u^(4)
    stage_wghts[3].delta = 0.096059710526147; // u1 <- (u^n + d*u^(2) + d'*u^(3))
    stage_wghts[3].gamma_1 = 0.821920045606868;
    stage_wghts[3].gamma_2 = 0.0;
    stage_wghts[3].gamma_3 = 0.178079954393132; // u^(n) coeff =  u2
    stage_wghts[3].beta = 0.544974750228521;

    // u^(n+1) partial expression
    stage_wghts[4].delta = 0.0;
    stage_wghts[4].gamma_1 = 0.386708617503268; // 1 ulp lower than Gottlieb u^(4) coeff
    stage_wghts[4].gamma_2 = 1.0; // u1 <- (u^n + d*u^(2) + d'*u^(3))
    stage_wghts[4].gamma_3 = 1.0; // partial sum from hardcoded extra stage=4
    stage_wghts[4].beta = 0.226007483236906; // F(u^(4)) coeff.
  } else {
    std::stringstream msg;
    msg << "### FATAL ERROR in TimeIntegratorTaskList constructor" << std::endl
        << "integrator=" << integrator << " not valid time integrator" << std::endl;
    ATHENA_ERROR(msg);
  }

  // Set cfl_number based on user input and time integrator CFL limit
  Real cfl_number = pin->GetReal("time", "cfl_number");
  if (cfl_number > cfl_limit
      && pm->fluid_setup == FluidFormulation::evolve) {
    std::cout << "### Warning in TimeIntegratorTaskList constructor" << std::endl
              << "User CFL number " << cfl_number << " must be smaller than " << cfl_limit
              << " for integrator=" << integrator << " in " << pm->ndim
              << "D simulation" << std::endl << "Setting to limit" << std::endl;
    cfl_number = cfl_limit;
  }
  // Save to Mesh class
  pm->cfl_number = cfl_number;

  // Now assemble list of tasks for each stage of time integrator
  {using namespace HydroIntegratorTaskNames; // NOLINT (build/namespace)
    // calculate hydro/field diffusive fluxes
    if (!STS_ENABLED) {
      AddTask(DIFFUSE_HYD,NONE);
      if (MAGNETIC_FIELDS_ENABLED) {
        AddTask(DIFFUSE_FLD,NONE);
        // compute hydro fluxes, integrate hydro variables
        AddTask(CALC_HYDFLX,(DIFFUSE_HYD|DIFFUSE_FLD));
      } else { // Hydro
        AddTask(CALC_HYDFLX,DIFFUSE_HYD);
      }
      if (NSCALARS > 0) {
        AddTask(DIFFUSE_SCLR,NONE);
        AddTask(CALC_SCLRFLX,(CALC_HYDFLX|DIFFUSE_SCLR));
      }
    } else { // STS enabled:
      AddTask(CALC_HYDFLX,NONE);
      if (NSCALARS > 0)
        AddTask(CALC_SCLRFLX,CALC_HYDFLX);
    }
    if (pm->multilevel) { // SMR or AMR
      AddTask(SEND_HYDFLX,CALC_HYDFLX);
      AddTask(RECV_HYDFLX,CALC_HYDFLX);
      AddTask(INT_HYD,RECV_HYDFLX);
    } else {
      AddTask(INT_HYD, CALC_HYDFLX);
    }
<<<<<<< HEAD
    AddTask(SRCTERM_HYD,INT_HYD);
    if (PARTICLES)
      AddTask(SEND_HYD,SRCTERM_HYD|RECV_PM);
    else
      AddTask(SEND_HYD,SRCTERM_HYD);
=======
    if (NSCALARS > 0) {
      AddTask(SRCTERM_HYD,INT_HYD|INT_SCLR);
    } else {
      AddTask(SRCTERM_HYD,INT_HYD);
    }
    AddTask(SEND_HYD,SRCTERM_HYD);
>>>>>>> 714f7bc6
    AddTask(RECV_HYD,NONE);
    AddTask(SETB_HYD,(RECV_HYD|SRCTERM_HYD));
    if (SHEARING_BOX) { // Shearingbox BC for Hydro
      AddTask(SEND_HYDSH,SETB_HYD);
      AddTask(RECV_HYDSH,SETB_HYD);
    }

    if (NSCALARS > 0) {
      if (pm->multilevel) {
        AddTask(SEND_SCLRFLX,CALC_SCLRFLX);
        AddTask(RECV_SCLRFLX,CALC_SCLRFLX);
        AddTask(INT_SCLR,RECV_SCLRFLX);
      } else {
        AddTask(INT_SCLR,CALC_SCLRFLX);
      }
      // there is no SRCTERM_SCLR task
      AddTask(SEND_SCLR,SRCTERM_HYD);
      AddTask(RECV_SCLR,NONE);
      AddTask(SETB_SCLR,(RECV_SCLR|SRCTERM_HYD));
      // if (SHEARING_BOX) {
      //   AddTask(SEND_SCLRSH,SETB_SCLR);
      //   AddTask(RECV_SCLRSH,SETB_SCLR);
      // }
    }

    // evolve particles
    if (PARTICLES) {
      AddTask(INT_PAR, NONE);
      AddTask(SEND_PAR, INT_PAR);
      AddTask(RECV_PAR, NONE);
      AddTask(SEND_PM, INT_PAR);
      AddTask(RECV_PM, NONE);
    }

    if (MAGNETIC_FIELDS_ENABLED) { // MHD
      // compute MHD fluxes, integrate field
      AddTask(CALC_FLDFLX,CALC_HYDFLX);
      AddTask(SEND_FLDFLX,CALC_FLDFLX);
      AddTask(RECV_FLDFLX,SEND_FLDFLX);
      if (SHEARING_BOX) {// Shearingbox BC for EMF
        AddTask(SEND_EMFSH,RECV_FLDFLX);
        AddTask(RECV_EMFSH,RECV_FLDFLX);
        AddTask(RMAP_EMFSH,RECV_EMFSH);
        AddTask(INT_FLD,RMAP_EMFSH);
      } else {
        AddTask(INT_FLD,RECV_FLDFLX);
      }

      AddTask(SEND_FLD,INT_FLD);
      AddTask(RECV_FLD,NONE);
      AddTask(SETB_FLD,(RECV_FLD|INT_FLD));
      if (SHEARING_BOX) { // Shearingbox BC for Bfield
        AddTask(SEND_FLDSH,SETB_FLD);
        AddTask(RECV_FLDSH,SETB_FLD);
      }

      // TODO(felker): these nested conditionals are horrible now. Add option to AddTask
      // for "wait for all previously added tasks"?

      // prolongate, compute new primitives
      if (pm->multilevel) { // SMR or AMR
        if (NSCALARS > 0) {
          AddTask(PROLONG,(SEND_HYD|SETB_HYD|SEND_FLD|SETB_FLD|SEND_SCLR|SETB_SCLR));
        } else {
          AddTask(PROLONG,(SEND_HYD|SETB_HYD|SEND_FLD|SETB_FLD));
        }
        AddTask(CONS2PRIM,PROLONG);
      } else {
        if (SHEARING_BOX) {
          if (NSCALARS > 0) {
            AddTask(CONS2PRIM,
                    (SETB_HYD|SETB_FLD|SETB_SCLR|RECV_HYDSH|RECV_FLDSH|RMAP_EMFSH));
          } else {
            AddTask(CONS2PRIM,(SETB_HYD|SETB_FLD|RECV_HYDSH|RECV_FLDSH|RMAP_EMFSH));
          }
        } else {
          if (NSCALARS > 0) {
            AddTask(CONS2PRIM,(SETB_HYD|SETB_FLD|SETB_SCLR));
          } else {
            AddTask(CONS2PRIM,(SETB_HYD|SETB_FLD));
          }
        }
      }
    } else {  // HYDRO
      // prolongate, compute new primitives
      if (pm->multilevel) { // SMR or AMR
        if (NSCALARS > 0) {
          AddTask(PROLONG,(SEND_HYD|SETB_HYD|SETB_SCLR|SEND_SCLR));
        } else {
          AddTask(PROLONG,(SEND_HYD|SETB_HYD));
        }
        AddTask(CONS2PRIM,PROLONG);
      } else {
        if (SHEARING_BOX) {
          if (NSCALARS > 0) {
            AddTask(CONS2PRIM,(SETB_HYD|RECV_HYDSH|SETB_SCLR));  // RECV_SCLRSH
          } else {
            AddTask(CONS2PRIM,(SETB_HYD|RECV_HYDSH));
          }
        } else {
          if (NSCALARS > 0) {
            AddTask(CONS2PRIM,(SETB_HYD|SETB_SCLR));
          } else {
            AddTask(CONS2PRIM,(SETB_HYD));
          }
        }
      }
    }

    // everything else
    AddTask(PHY_BVAL,CONS2PRIM);
    if (!STS_ENABLED || pm->sts_integrator == "rkl1") {
      AddTask(USERWORK,PHY_BVAL);
      AddTask(NEW_DT,USERWORK);
      if (pm->adaptive) {
        AddTask(FLAG_AMR,USERWORK);
        AddTask(CLEAR_ALLBND,FLAG_AMR);
      } else {
        AddTask(CLEAR_ALLBND,NEW_DT);
      }
    } else {
      AddTask(CLEAR_ALLBND,PHY_BVAL);
    }
  } // end of using namespace block
}

//---------------------------------------------------------------------------------------
//  Sets id and dependency for "ntask" member of task_list_ array, then iterates value of
//  ntask.

void TimeIntegratorTaskList::AddTask(const TaskID& id, const TaskID& dep) {
  task_list_[ntasks].task_id = id;
  task_list_[ntasks].dependency = dep;
  // TODO(felker): change naming convention of either/both of TASK_NAME and TaskFunc
  // There are some issues with the current names:
  // 1) VERB_OBJECT is confusing with ObjectVerb(). E.g. seeing SEND_HYD in the task list
  // assembly would lead the user to believe the corresponding function is SendHydro(),
  // when it is actually HydroSend()--- Probaby change function names to active voice
  // VerbObject() since "HydroFluxCalculate()" doesn't sound quite right.

  // Note, there are exceptions to the "verb+object" convention in some TASK_NAMES and
  // TaskFunc, e.g. NEW_DT + NewBlockTimeStep() and AMR_FLAG + CheckRefinement(),
  // SRCTERM_HYD and HydroSourceTerms(), USERWORK, PHY_BVAL, PROLONG, CONS2PRIM,
  // ... Although, AMR_FLAG = "flag blocks for AMR" should be FLAG_AMR in VERB_OBJECT
  using namespace HydroIntegratorTaskNames; // NOLINT (build/namespace)
  if (id == CLEAR_ALLBND) {
    task_list_[ntasks].TaskFunc=
        static_cast<TaskStatus (TaskList::*)(MeshBlock*,int)>
        (&TimeIntegratorTaskList::ClearAllBoundary);
    task_list_[ntasks].lb_time = false;
  } else if (id == CALC_HYDFLX) {
    task_list_[ntasks].TaskFunc=
        static_cast<TaskStatus (TaskList::*)(MeshBlock*,int)>
        (&TimeIntegratorTaskList::CalculateHydroFlux);
    task_list_[ntasks].lb_time = true;
  } else if (id == CALC_FLDFLX) {
    task_list_[ntasks].TaskFunc=
        static_cast<TaskStatus (TaskList::*)(MeshBlock*,int)>
        (&TimeIntegratorTaskList::CalculateEMF);
    task_list_[ntasks].lb_time = true;
  } else if (id == SEND_HYDFLX) {
    task_list_[ntasks].TaskFunc=
        static_cast<TaskStatus (TaskList::*)(MeshBlock*,int)>
        (&TimeIntegratorTaskList::SendHydroFlux);
    task_list_[ntasks].lb_time = true;
  } else if (id == SEND_FLDFLX) {
    task_list_[ntasks].TaskFunc=
        static_cast<TaskStatus (TaskList::*)(MeshBlock*,int)>
        (&TimeIntegratorTaskList::SendEMF);
    task_list_[ntasks].lb_time = true;
  } else if (id == RECV_HYDFLX) {
    task_list_[ntasks].TaskFunc=
        static_cast<TaskStatus (TaskList::*)(MeshBlock*,int)>
        (&TimeIntegratorTaskList::ReceiveAndCorrectHydroFlux);
    task_list_[ntasks].lb_time = false;
  } else if (id == RECV_FLDFLX) {
    task_list_[ntasks].TaskFunc=
        static_cast<TaskStatus (TaskList::*)(MeshBlock*,int)>
        (&TimeIntegratorTaskList::ReceiveAndCorrectEMF);
    task_list_[ntasks].lb_time = false;
  } else if (id == INT_HYD) {
    task_list_[ntasks].TaskFunc=
        static_cast<TaskStatus (TaskList::*)(MeshBlock*,int)>
        (&TimeIntegratorTaskList::IntegrateHydro);
    task_list_[ntasks].lb_time = true;
  } else if (id == INT_FLD) {
    task_list_[ntasks].TaskFunc=
        static_cast<TaskStatus (TaskList::*)(MeshBlock*,int)>
        (&TimeIntegratorTaskList::IntegrateField);
    task_list_[ntasks].lb_time = true;
  } else if (id == SRCTERM_HYD) {
    task_list_[ntasks].TaskFunc=
        static_cast<TaskStatus (TaskList::*)(MeshBlock*,int)>
        (&TimeIntegratorTaskList::AddSourceTermsHydro);
    task_list_[ntasks].lb_time = true;
  } else if (id == SEND_HYD) {
    task_list_[ntasks].TaskFunc=
        static_cast<TaskStatus (TaskList::*)(MeshBlock*,int)>
        (&TimeIntegratorTaskList::SendHydro);
    task_list_[ntasks].lb_time = true;
  } else if (id == SEND_FLD) {
    task_list_[ntasks].TaskFunc=
        static_cast<TaskStatus (TaskList::*)(MeshBlock*,int)>
        (&TimeIntegratorTaskList::SendField);
    task_list_[ntasks].lb_time = true;
  } else if (id == RECV_HYD) {
    task_list_[ntasks].TaskFunc=
        static_cast<TaskStatus (TaskList::*)(MeshBlock*,int)>
        (&TimeIntegratorTaskList::ReceiveHydro);
    task_list_[ntasks].lb_time = false;
  } else if (id == RECV_FLD) {
    task_list_[ntasks].TaskFunc=
        static_cast<TaskStatus (TaskList::*)(MeshBlock*,int)>
        (&TimeIntegratorTaskList::ReceiveField);
    task_list_[ntasks].lb_time = false;
  } else if (id == SETB_HYD) {
    task_list_[ntasks].TaskFunc=
        static_cast<TaskStatus (TaskList::*)(MeshBlock*,int)>
        (&TimeIntegratorTaskList::SetBoundariesHydro);
    task_list_[ntasks].lb_time = true;
  } else if (id == SETB_FLD) {
    task_list_[ntasks].TaskFunc=
        static_cast<TaskStatus (TaskList::*)(MeshBlock*,int)>
        (&TimeIntegratorTaskList::SetBoundariesField);
    task_list_[ntasks].lb_time = true;
  } else if (id == SEND_HYDSH) {
    task_list_[ntasks].TaskFunc=
        static_cast<TaskStatus (TaskList::*)(MeshBlock*,int)>
        (&TimeIntegratorTaskList::SendHydroShear);
    task_list_[ntasks].lb_time = true;
  } else if (id == RECV_HYDSH) {
    task_list_[ntasks].TaskFunc=
        static_cast<TaskStatus (TaskList::*)(MeshBlock*,int)>
        (&TimeIntegratorTaskList::ReceiveHydroShear);
    task_list_[ntasks].lb_time = false;
  } else if (id == SEND_FLDSH) {
    task_list_[ntasks].TaskFunc=
        static_cast<TaskStatus (TaskList::*)(MeshBlock*,int)>
        (&TimeIntegratorTaskList::SendFieldShear);
    task_list_[ntasks].lb_time = true;
  } else if (id == RECV_FLDSH) {
    task_list_[ntasks].TaskFunc=
        static_cast<TaskStatus (TaskList::*)(MeshBlock*,int)>
        (&TimeIntegratorTaskList::ReceiveFieldShear);
    task_list_[ntasks].lb_time = false;
  } else if (id == SEND_EMFSH) {
    task_list_[ntasks].TaskFunc=
        static_cast<TaskStatus (TaskList::*)(MeshBlock*,int)>
        (&TimeIntegratorTaskList::SendEMFShear);
    task_list_[ntasks].lb_time = true;
  } else if (id == RECV_EMFSH) {
    task_list_[ntasks].TaskFunc=
        static_cast<TaskStatus (TaskList::*)(MeshBlock*,int)>
        (&TimeIntegratorTaskList::ReceiveEMFShear);
    task_list_[ntasks].lb_time = false;
  } else if (id == RMAP_EMFSH) {
    task_list_[ntasks].TaskFunc=
        static_cast<TaskStatus (TaskList::*)(MeshBlock*,int)>
        (&TimeIntegratorTaskList::RemapEMFShear);
    task_list_[ntasks].lb_time = true;
  } else if (id == PROLONG) {
    task_list_[ntasks].TaskFunc=
        static_cast<TaskStatus (TaskList::*)(MeshBlock*,int)>
        (&TimeIntegratorTaskList::Prolongation);
    task_list_[ntasks].lb_time = true;
  } else if (id == CONS2PRIM) {
    task_list_[ntasks].TaskFunc=
        static_cast<TaskStatus (TaskList::*)(MeshBlock*,int)>
        (&TimeIntegratorTaskList::Primitives);
    task_list_[ntasks].lb_time = true;
  } else if (id == PHY_BVAL) {
    task_list_[ntasks].TaskFunc=
        static_cast<TaskStatus (TaskList::*)(MeshBlock*,int)>
        (&TimeIntegratorTaskList::PhysicalBoundary);
    task_list_[ntasks].lb_time = true;
  } else if (id == USERWORK) {
    task_list_[ntasks].TaskFunc=
        static_cast<TaskStatus (TaskList::*)(MeshBlock*,int)>
        (&TimeIntegratorTaskList::UserWork);
    task_list_[ntasks].lb_time = true;
  } else if (id == NEW_DT) {
    task_list_[ntasks].TaskFunc=
        static_cast<TaskStatus (TaskList::*)(MeshBlock*,int)>
        (&TimeIntegratorTaskList::NewBlockTimeStep);
    task_list_[ntasks].lb_time = true;
  } else if (id == FLAG_AMR) {
    task_list_[ntasks].TaskFunc=
        static_cast<TaskStatus (TaskList::*)(MeshBlock*,int)>
        (&TimeIntegratorTaskList::CheckRefinement);
    task_list_[ntasks].lb_time = true;
  } else if (id == DIFFUSE_HYD) {
    task_list_[ntasks].TaskFunc=
        static_cast<TaskStatus (TaskList::*)(MeshBlock*,int)>
        (&TimeIntegratorTaskList::DiffuseHydro);
    task_list_[ntasks].lb_time = true;
  } else if (id == DIFFUSE_FLD) {
    task_list_[ntasks].TaskFunc=
        static_cast<TaskStatus (TaskList::*)(MeshBlock*,int)>
        (&TimeIntegratorTaskList::DiffuseField);
    task_list_[ntasks].lb_time = true;
  } else if (id == CALC_SCLRFLX) {
    task_list_[ntasks].TaskFunc=
        static_cast<TaskStatus (TaskList::*)(MeshBlock*,int)>
        (&TimeIntegratorTaskList::CalculateScalarFlux);
    task_list_[ntasks].lb_time = true;
  } else if (id == SEND_SCLRFLX) {
    task_list_[ntasks].TaskFunc=
        static_cast<TaskStatus (TaskList::*)(MeshBlock*,int)>
        (&TimeIntegratorTaskList::SendScalarFlux);
    task_list_[ntasks].lb_time = true;
  } else if (id == RECV_SCLRFLX) {
    task_list_[ntasks].TaskFunc=
        static_cast<TaskStatus (TaskList::*)(MeshBlock*,int)>
        (&TimeIntegratorTaskList::ReceiveScalarFlux);
    task_list_[ntasks].lb_time = false;
  } else if (id == INT_SCLR) {
    task_list_[ntasks].TaskFunc=
        static_cast<TaskStatus (TaskList::*)(MeshBlock*,int)>
        (&TimeIntegratorTaskList::IntegrateScalars);
    task_list_[ntasks].lb_time = true;
  } else if (id == SEND_SCLR) {
    task_list_[ntasks].TaskFunc=
        static_cast<TaskStatus (TaskList::*)(MeshBlock*,int)>
        (&TimeIntegratorTaskList::SendScalars);
    task_list_[ntasks].lb_time = true;
  } else if (id == RECV_SCLR) {
    task_list_[ntasks].TaskFunc=
        static_cast<TaskStatus (TaskList::*)(MeshBlock*,int)>
        (&TimeIntegratorTaskList::ReceiveScalars);
    task_list_[ntasks].lb_time = false;
  } else if (id == SETB_SCLR) {
    task_list_[ntasks].TaskFunc=
        static_cast<TaskStatus (TaskList::*)(MeshBlock*,int)>
        (&TimeIntegratorTaskList::SetBoundariesScalars);
    task_list_[ntasks].lb_time = true;
  } else if (id == DIFFUSE_SCLR) {
    task_list_[ntasks].TaskFunc=
        static_cast<TaskStatus (TaskList::*)(MeshBlock*,int)>
        (&TimeIntegratorTaskList::DiffuseScalars);
    task_list_[ntasks].lb_time = true;
  } else if (id == INT_PAR) {
    task_list_[ntasks].TaskFunc=
        static_cast<TaskStatus (TaskList::*)(MeshBlock*,int)>
        (&TimeIntegratorTaskList::ParticlesIntegrate);
    task_list_[ntasks].lb_time = true;
  } else if (id == SEND_PAR) {
    task_list_[ntasks].TaskFunc=
        static_cast<TaskStatus (TaskList::*)(MeshBlock*,int)>
        (&TimeIntegratorTaskList::ParticlesSend);
    task_list_[ntasks].lb_time = true;
  } else if (id == RECV_PAR) {
    task_list_[ntasks].TaskFunc=
        static_cast<TaskStatus (TaskList::*)(MeshBlock*,int)>
        (&TimeIntegratorTaskList::ParticlesReceive);
    task_list_[ntasks].lb_time = false;
  } else if (id == SEND_PM) {
    task_list_[ntasks].TaskFunc=
        static_cast<TaskStatus (TaskList::*)(MeshBlock*,int)>
        (&TimeIntegratorTaskList::ParticleMeshSend);
    task_list_[ntasks].lb_time = true;
  } else if (id == RECV_PM) {
    task_list_[ntasks].TaskFunc=
        static_cast<TaskStatus (TaskList::*)(MeshBlock*,int)>
        (&TimeIntegratorTaskList::ParticleMeshReceive);
    task_list_[ntasks].lb_time = false;
  } else {
    std::stringstream msg;
    msg << "### FATAL ERROR in AddTask" << std::endl
        << "Invalid Task is specified" << std::endl;
    ATHENA_ERROR(msg);
  }
  ntasks++;
  return;
}


void TimeIntegratorTaskList::StartupTaskList(MeshBlock *pmb, int stage) {
  if (stage == 1) {
    // For each Meshblock, initialize time abscissae of each memory register pair (u,b)
    // at stage=0 to correspond to the beginning of the interval [t^n, t^{n+1}]
    pmb->stage_abscissae[0][0] = 0.0;
    pmb->stage_abscissae[0][1] = 0.0; // u1 advances to u1 = 0*u1 + 1.0*u in stage=1
    pmb->stage_abscissae[0][2] = 0.0; // u2 = u cached for all stages in 3S* methods

    // Given overall timestep dt, compute the time abscissae for all registers, stages
    for (int l=1; l<=nstages; l++) {
      // Update the dt abscissae of each memory register to values at end of this stage
      const IntegratorWeight w = stage_wghts[l-1];

      // u1 = u1 + delta*u
      pmb->stage_abscissae[l][1] = pmb->stage_abscissae[l-1][1]
                                   + w.delta*pmb->stage_abscissae[l-1][0];
      // u = gamma_1*u + gamma_2*u1 + gamma_3*u2 + beta*dt*F(u)
      pmb->stage_abscissae[l][0] = w.gamma_1*pmb->stage_abscissae[l-1][0]
                                   + w.gamma_2*pmb->stage_abscissae[l][1]
                                   + w.gamma_3*pmb->stage_abscissae[l-1][2]
                                   + w.beta*pmb->pmy_mesh->dt;
      // u2 = u^n
      pmb->stage_abscissae[l][2] = 0.0;
    }

    // Initialize storage registers
    Hydro *ph = pmb->phydro;
    ph->u1.ZeroClear();
    if (integrator == "ssprk5_4")
      ph->u2 = ph->u;

    if (MAGNETIC_FIELDS_ENABLED) { // MHD
      Field *pf = pmb->pfield;
      pf->b1.x1f.ZeroClear();
      pf->b1.x2f.ZeroClear();
      pf->b1.x3f.ZeroClear();
      if (integrator == "ssprk5_4") {
        std::stringstream msg;
        msg << "### FATAL ERROR in TimeIntegratorTaskList::StartupTaskList\n"
            << "integrator=" << integrator << " is currently incompatible with MHD"
            << std::endl;
        ATHENA_ERROR(msg);
      }
    }
    if (NSCALARS > 0) {
      PassiveScalars *ps = pmb->pscalars;
      ps->s1.ZeroClear();
      if (integrator == "ssprk5_4")
        ps->s2 = ps->s;
    }
  }

  if (SHEARING_BOX) {
    Real dt = (stage_wghts[(stage-1)].beta)*(pmb->pmy_mesh->dt);
    Real time = pmb->pmy_mesh->time+dt;
    pmb->pbval->ComputeShear(time);
  }
  pmb->pbval->StartReceiving(BoundaryCommSubset::all);
  pmb->pbval->StartReceivingSubset(BoundaryCommSubset::all, pmb->pbval->bvars_main_int);
  if (PARTICLES) pmb->ppar->StartReceiving();

  return;
}

//----------------------------------------------------------------------------------------
// Functions to end MPI communication

TaskStatus TimeIntegratorTaskList::ClearAllBoundary(MeshBlock *pmb, int stage) {
  pmb->pbval->ClearBoundary(BoundaryCommSubset::all);
  pmb->pbval->ClearBoundarySubset(BoundaryCommSubset::all,
                                  pmb->pbval->bvars_main_int);
  if (PARTICLES) pmb->ppar->ClearBoundary();
  return TaskStatus::success;
}

//----------------------------------------------------------------------------------------
// Functions to calculates fluxes

TaskStatus TimeIntegratorTaskList::CalculateHydroFlux(MeshBlock *pmb, int stage) {
  Hydro *phydro = pmb->phydro;
  Field *pfield = pmb->pfield;

  if (stage <= nstages) {
    if ((stage == 1) && (integrator == "vl2")) {
      phydro->CalculateFluxes(phydro->w,  pfield->b,  pfield->bcc, 1);
      return TaskStatus::next;
    } else {
      phydro->CalculateFluxes(phydro->w,  pfield->b,  pfield->bcc, pmb->precon->xorder);
      return TaskStatus::next;
    }
  }
  return TaskStatus::fail;
}


TaskStatus TimeIntegratorTaskList::CalculateEMF(MeshBlock *pmb, int stage) {
  if (stage <= nstages) {
    pmb->pfield->ComputeCornerE(pmb->phydro->w,  pmb->pfield->bcc);
    return TaskStatus::next;
  }
  return TaskStatus::fail;
}

//----------------------------------------------------------------------------------------
// Functions to communicate fluxes between MeshBlocks for flux correction with AMR

TaskStatus TimeIntegratorTaskList::SendHydroFlux(MeshBlock *pmb, int stage) {
  pmb->phydro->hbvar.SendFluxCorrection();
  return TaskStatus::success;
}


TaskStatus TimeIntegratorTaskList::SendEMF(MeshBlock *pmb, int stage) {
  pmb->pfield->fbvar.SendFluxCorrection();
  return TaskStatus::success;
}

//----------------------------------------------------------------------------------------
// Functions to receive fluxes between MeshBlocks

TaskStatus TimeIntegratorTaskList::ReceiveAndCorrectHydroFlux(MeshBlock *pmb, int stage) {
  if (pmb->phydro->hbvar.ReceiveFluxCorrection()) {
    return TaskStatus::next;
  } else {
    return TaskStatus::fail;
  }
}

TaskStatus TimeIntegratorTaskList::ReceiveAndCorrectEMF(MeshBlock *pmb, int stage) {
  if (pmb->pfield->fbvar.ReceiveFluxCorrection()) {
    return TaskStatus::next;
  } else {
    return TaskStatus::fail;
  }
}

//----------------------------------------------------------------------------------------
// Functions to integrate conserved variables

TaskStatus TimeIntegratorTaskList::IntegrateHydro(MeshBlock *pmb, int stage) {
  Hydro *ph = pmb->phydro;
  Field *pf = pmb->pfield;

  if (pmb->pmy_mesh->fluid_setup != FluidFormulation::evolve) return TaskStatus::next;

  if (stage <= nstages) {
    // This time-integrator-specific averaging operation logic is identical to FieldInt
    Real ave_wghts[5];
    ave_wghts[0] = 1.0;
    ave_wghts[1] = stage_wghts[stage-1].delta;
    ave_wghts[2] = 0.0;
    ave_wghts[3] = 0.0;
    ave_wghts[4] = 0.0;
    pmb->WeightedAve(ph->u1, ph->u, ph->u2, ph->u0, ph->fl_div, ave_wghts);

    ave_wghts[0] = stage_wghts[stage-1].gamma_1;
    ave_wghts[1] = stage_wghts[stage-1].gamma_2;
    ave_wghts[2] = stage_wghts[stage-1].gamma_3;
    if (ave_wghts[0] == 0.0 && ave_wghts[1] == 1.0 && ave_wghts[2] == 0.0)
      ph->u.SwapAthenaArray(ph->u1);
    else
      pmb->WeightedAve(ph->u, ph->u1, ph->u2, ph->u0, ph->fl_div, ave_wghts);

    const Real wght = stage_wghts[stage-1].beta*pmb->pmy_mesh->dt;
    ph->AddFluxDivergence(wght, ph->u);
    // add coordinate (geometric) source terms
    pmb->pcoord->AddCoordTermsDivergence(wght, ph->flux, ph->w, pf->bcc, ph->u);

    // Hardcode an additional flux divergence weighted average for the penultimate
    // stage of SSPRK(5,4) since it cannot be expressed in a 3S* framework
    if (stage == 4 && integrator == "ssprk5_4") {
      // From Gottlieb (2009), u^(n+1) partial calculation
      ave_wghts[0] = -1.0; // -u^(n) coeff.
      ave_wghts[1] = 0.0;
      ave_wghts[2] = 0.0;
      const Real beta = 0.063692468666290; // F(u^(3)) coeff.
      const Real wght_ssp = beta*pmb->pmy_mesh->dt;
      // writing out to u2 register
      pmb->WeightedAve(ph->u2, ph->u1, ph->u2, ph->u0, ph->fl_div, ave_wghts);
      ph->AddFluxDivergence(wght_ssp, ph->u2);
      // add coordinate (geometric) source terms
      pmb->pcoord->AddCoordTermsDivergence(wght_ssp, ph->flux, ph->w, pf->bcc, ph->u2);
    }
    return TaskStatus::next;
  }
  return TaskStatus::fail;
}


TaskStatus TimeIntegratorTaskList::IntegrateField(MeshBlock *pmb, int stage) {
  Field *pf = pmb->pfield;

  if (pmb->pmy_mesh->fluid_setup != FluidFormulation::evolve) return TaskStatus::next;

  if (stage <= nstages) {
    // This time-integrator-specific averaging operation logic is identical to HydroInt
    Real ave_wghts[5];
    ave_wghts[0] = 1.0;
    ave_wghts[1] = stage_wghts[stage-1].delta;
    ave_wghts[2] = 0.0;
    ave_wghts[3] = 0.0;
    ave_wghts[4] = 0.0;
    pmb->WeightedAve(pf->b1, pf->b, pf->b2, pf->b0, pf->ct_update, ave_wghts);

    ave_wghts[0] = stage_wghts[stage-1].gamma_1;
    ave_wghts[1] = stage_wghts[stage-1].gamma_2;
    ave_wghts[2] = stage_wghts[stage-1].gamma_3;
    if (ave_wghts[0] == 0.0 && ave_wghts[1] == 1.0 && ave_wghts[2] == 0.0) {
      pf->b.x1f.SwapAthenaArray(pf->b1.x1f);
      pf->b.x2f.SwapAthenaArray(pf->b1.x2f);
      pf->b.x3f.SwapAthenaArray(pf->b1.x3f);
    } else {
      pmb->WeightedAve(pf->b, pf->b1, pf->b2, pf->b0, pf->ct_update, ave_wghts);
    }

    pf->CT(stage_wghts[stage-1].beta*pmb->pmy_mesh->dt, pf->b);

    return TaskStatus::next;
  }

  return TaskStatus::fail;
}

//----------------------------------------------------------------------------------------
// Functions to add source terms

TaskStatus TimeIntegratorTaskList::AddSourceTermsHydro(MeshBlock *pmb, int stage) {
  Hydro *ph = pmb->phydro;
  Field *pf = pmb->pfield;
  PassiveScalars *ps = pmb->pscalars;

  // return if there are no source terms to be added
  if (!(ph->hsrc.hydro_sourceterms_defined)
      || pmb->pmy_mesh->fluid_setup != FluidFormulation::evolve) return TaskStatus::next;

  if (stage <= nstages) {
    // Time at beginning of stage for u()
    Real t_start_stage = pmb->pmy_mesh->time + pmb->stage_abscissae[stage-1][0];
    // Scaled coefficient for RHS update
    Real dt = (stage_wghts[(stage-1)].beta)*(pmb->pmy_mesh->dt);
    // Evaluate the time-dependent source terms at the time at the beginning of the stage
    ph->hsrc.AddHydroSourceTerms(t_start_stage, dt, ph->flux, ph->w, ps->r, pf->bcc,
        ph->u, ps->s);
  } else {
    return TaskStatus::fail;
  }
  return TaskStatus::next;
}

//----------------------------------------------------------------------------------------
// Functions to calculate hydro diffusion fluxes (stored in HydroDiffusion::visflx[],
// cndflx[], added at the end of Hydro::CalculateFluxes()

TaskStatus TimeIntegratorTaskList::DiffuseHydro(MeshBlock *pmb, int stage) {
  Hydro *ph = pmb->phydro;

  // return if there are no diffusion to be added
  if (!(ph->hdif.hydro_diffusion_defined)
      || pmb->pmy_mesh->fluid_setup != FluidFormulation::evolve) return TaskStatus::next;

  if (stage <= nstages) {
    ph->hdif.CalcDiffusionFlux(ph->w, ph->u, ph->flux);
  } else {
    return TaskStatus::fail;
  }
  return TaskStatus::next;
}

//----------------------------------------------------------------------------------------
// Functions to calculate diffusion EMF

TaskStatus TimeIntegratorTaskList::DiffuseField(MeshBlock *pmb, int stage) {
  Field *pf = pmb->pfield;

  // return if there are no diffusion to be added
  if (!(pf->fdif.field_diffusion_defined)) return TaskStatus::next;

  if (stage <= nstages) {
    // TODO(pdmullen): DiffuseField is also called in SuperTimeStepTaskLsit. It must skip
    // Hall effect (once implemented) diffusion process in STS and always calculate those
    // terms in the main integrator.
    pf->fdif.CalcDiffusionEMF(pf->b, pf->bcc, pf->e);
  } else {
    return TaskStatus::fail;
  }
  return TaskStatus::next;
}

//----------------------------------------------------------------------------------------
// Functions to communicate conserved variables between MeshBlocks

TaskStatus TimeIntegratorTaskList::SendHydro(MeshBlock *pmb, int stage) {
  if (stage <= nstages) {
    // Swap Hydro quantity in BoundaryVariable interface back to conserved var formulation
    // (also needed in SetBoundariesHydro(), since the tasks are independent)
    pmb->phydro->hbvar.SwapHydroQuantity(pmb->phydro->u, HydroBoundaryQuantity::cons);
    pmb->phydro->hbvar.SendBoundaryBuffers();
  } else {
    return TaskStatus::fail;
  }
  return TaskStatus::success;
}


TaskStatus TimeIntegratorTaskList::SendField(MeshBlock *pmb, int stage) {
  if (stage <= nstages) {
    pmb->pfield->fbvar.SendBoundaryBuffers();
  } else {
    return TaskStatus::fail;
  }
  return TaskStatus::success;
}

//----------------------------------------------------------------------------------------
// Functions to receive conserved variables between MeshBlocks

TaskStatus TimeIntegratorTaskList::ReceiveHydro(MeshBlock *pmb, int stage) {
  bool ret;
  if (stage <= nstages) {
    ret = pmb->phydro->hbvar.ReceiveBoundaryBuffers();
  } else {
    return TaskStatus::fail;
  }
  if (ret) {
    return TaskStatus::success;
  } else {
    return TaskStatus::fail;
  }
}


TaskStatus TimeIntegratorTaskList::ReceiveField(MeshBlock *pmb, int stage) {
  bool ret;
  if (stage <= nstages) {
    ret = pmb->pfield->fbvar.ReceiveBoundaryBuffers();
  } else {
    return TaskStatus::fail;
  }
  if (ret) {
    return TaskStatus::success;
  } else {
    return TaskStatus::fail;
  }
}


TaskStatus TimeIntegratorTaskList::SetBoundariesHydro(MeshBlock *pmb, int stage) {
  if (stage <= nstages) {
    pmb->phydro->hbvar.SwapHydroQuantity(pmb->phydro->u, HydroBoundaryQuantity::cons);
    pmb->phydro->hbvar.SetBoundaries();
    return TaskStatus::success;
  }
  return TaskStatus::fail;
}


TaskStatus TimeIntegratorTaskList::SetBoundariesField(MeshBlock *pmb, int stage) {
  if (stage <= nstages) {
    pmb->pfield->fbvar.SetBoundaries();
    return TaskStatus::success;
  }
  return TaskStatus::fail;
}


TaskStatus TimeIntegratorTaskList::SendHydroShear(MeshBlock *pmb, int stage) {
  if (stage <= nstages) {
    pmb->phydro->hbvar.SendShearingBoxBoundaryBuffers();
  } else {
    return TaskStatus::fail;
  }
  return TaskStatus::success;
}


TaskStatus TimeIntegratorTaskList::ReceiveHydroShear(MeshBlock *pmb, int stage) {
  bool ret;
  ret = false;
  if (stage <= nstages) {
    ret = pmb->phydro->hbvar.ReceiveShearingBoxBoundaryBuffers();
  } else {
    return TaskStatus::fail;
  }
  if (ret) {
    return TaskStatus::success;
  } else {
    return TaskStatus::fail;
  }
}


TaskStatus TimeIntegratorTaskList::SendFieldShear(MeshBlock *pmb, int stage) {
  if (stage <= nstages) {
    pmb->pfield->fbvar.SendShearingBoxBoundaryBuffers();
  } else {
    return TaskStatus::fail;
  }
  return TaskStatus::success;
}


TaskStatus TimeIntegratorTaskList::ReceiveFieldShear(MeshBlock *pmb, int stage) {
  bool ret;
  ret = false;
  if (stage <= nstages) {
    ret = pmb->pfield->fbvar.ReceiveShearingBoxBoundaryBuffers();
  } else {
    return TaskStatus::fail;
  }
  if (ret) {
    return TaskStatus::success;
  } else {
    return TaskStatus::fail;
  }
}


TaskStatus TimeIntegratorTaskList::SendEMFShear(MeshBlock *pmb, int stage) {
  pmb->pfield->fbvar.SendEMFShearingBoxBoundaryCorrection();
  return TaskStatus::success;
}


TaskStatus TimeIntegratorTaskList::ReceiveEMFShear(MeshBlock *pmb, int stage) {
  if (pmb->pfield->fbvar.ReceiveEMFShearingBoxBoundaryCorrection()) {
    return TaskStatus::next;
  } else {
    return TaskStatus::fail;
  }
  return TaskStatus::fail;
}


TaskStatus TimeIntegratorTaskList::RemapEMFShear(MeshBlock *pmb, int stage) {
  pmb->pfield->fbvar.RemapEMFShearingBoxBoundary();
  return TaskStatus::success;
}

//--------------------------------------------------------------------------------------
// Functions to manage particles

enum TaskStatus TimeIntegratorTaskList::ParticlesIntegrate(MeshBlock *pmb, int stage) {
  if (integrator == "vl2") {
    pmb->ppar->Integrate(stage);
    return TaskStatus::next;
  }
  return TaskStatus::fail;
}

enum TaskStatus TimeIntegratorTaskList::ParticlesSend(MeshBlock *pmb, int stage) {
  pmb->ppar->SendToNeighbors();
  return TaskStatus::success;
}

enum TaskStatus TimeIntegratorTaskList::ParticlesReceive(MeshBlock *pmb, int stage) {
  if (pmb->ppar->ReceiveFromNeighbors())
    return TaskStatus::success;
  else
    return TaskStatus::fail;
}

enum TaskStatus TimeIntegratorTaskList::ParticleMeshSend(MeshBlock *pmb, int stage) {
  pmb->ppar->SendParticleMesh();
  return TaskStatus::success;
}

enum TaskStatus TimeIntegratorTaskList::ParticleMeshReceive(MeshBlock *pmb, int stage) {
  if (pmb->ppar->ReceiveParticleMesh(stage))
    return TaskStatus::success;
  else
    return TaskStatus::fail;
}

//--------------------------------------------------------------------------------------
// Functions for everything else

TaskStatus TimeIntegratorTaskList::Prolongation(MeshBlock *pmb, int stage) {
  BoundaryValues *pbval = pmb->pbval;

  if (stage <= nstages) {
    // Time at the end of stage for (u, b) register pair
    Real t_end_stage = pmb->pmy_mesh->time + pmb->stage_abscissae[stage][0];
    // Scaled coefficient for RHS time-advance within stage
    Real dt = (stage_wghts[(stage-1)].beta)*(pmb->pmy_mesh->dt);
    pbval->ProlongateBoundaries(t_end_stage, dt, pmb->pbval->bvars_main_int);
  } else {
    return TaskStatus::fail;
  }

  return TaskStatus::success;
}


TaskStatus TimeIntegratorTaskList::Primitives(MeshBlock *pmb, int stage) {
  Hydro *ph = pmb->phydro;
  Field *pf = pmb->pfield;
  PassiveScalars *ps = pmb->pscalars;
  BoundaryValues *pbval = pmb->pbval;

  int il = pmb->is, iu = pmb->ie, jl = pmb->js, ju = pmb->je, kl = pmb->ks, ku = pmb->ke;
  if (pbval->nblevel[1][1][0] != -1) il -= NGHOST;
  if (pbval->nblevel[1][1][2] != -1) iu += NGHOST;
  if (pbval->nblevel[1][0][1] != -1) jl -= NGHOST;
  if (pbval->nblevel[1][2][1] != -1) ju += NGHOST;
  if (pbval->nblevel[0][1][1] != -1) kl -= NGHOST;
  if (pbval->nblevel[2][1][1] != -1) ku += NGHOST;

  if (stage <= nstages) {
    // At beginning of this task, ph->w contains previous stage's W(U) output
    // and ph->w1 is used as a register to store the current stage's output.
    // For the second order integrators VL2 and RK2, the prim_old initial guess for the
    // Newton-Raphson solver in GR EOS uses the following abscissae:
    // stage=1: W at t^n and
    // stage=2: W at t^{n+1/2} (VL2) or t^{n+1} (RK2)
    pmb->peos->ConservedToPrimitive(ph->u, ph->w, pf->b,
                                    ph->w1, pf->bcc, pmb->pcoord,
                                    il, iu, jl, ju, kl, ku);
    if (NSCALARS > 0) {
      // r1/r_old for GR is currently unused:
      pmb->peos->PassiveScalarConservedToPrimitive(ps->s, ph->u, ps->r, ps->r,
                                                   pmb->pcoord, il, iu, jl, ju, kl, ku);
    }
    // fourth-order EOS:
    if (pmb->precon->xorder == 4) {
      // for hydro, shrink buffer by 1 on all sides
      if (pbval->nblevel[1][1][0] != -1) il += 1;
      if (pbval->nblevel[1][1][2] != -1) iu -= 1;
      if (pbval->nblevel[1][0][1] != -1) jl += 1;
      if (pbval->nblevel[1][2][1] != -1) ju -= 1;
      if (pbval->nblevel[0][1][1] != -1) kl += 1;
      if (pbval->nblevel[2][1][1] != -1) ku -= 1;
      // for MHD, shrink buffer by 3
      // TODO(felker): add MHD loop limit calculation for 4th order W(U)
      pmb->peos->ConservedToPrimitiveCellAverage(ph->u, ph->w, pf->b,
                                                 ph->w1, pf->bcc, pmb->pcoord,
                                                 il, iu, jl, ju, kl, ku);
      if (NSCALARS > 0) {
        pmb->peos->PassiveScalarConservedToPrimitiveCellAverage(
            ps->s, ps->r, ps->r, pmb->pcoord, il, iu, jl, ju, kl, ku);
      }
    }
    // swap AthenaArray data pointers so that w now contains the updated w_out
    ph->w.SwapAthenaArray(ph->w1);
    // r1/r_old for GR is currently unused:
    // ps->r.SwapAthenaArray(ps->r1);
  } else {
    return TaskStatus::fail;
  }

  return TaskStatus::success;
}


TaskStatus TimeIntegratorTaskList::PhysicalBoundary(MeshBlock *pmb, int stage) {
  Hydro *ph = pmb->phydro;
  PassiveScalars *ps = pmb->pscalars;
  BoundaryValues *pbval = pmb->pbval;

  if (stage <= nstages) {
    // Time at the end of stage for (u, b) register pair
    Real t_end_stage = pmb->pmy_mesh->time + pmb->stage_abscissae[stage][0];
    // Scaled coefficient for RHS time-advance within stage
    Real dt = (stage_wghts[(stage-1)].beta)*(pmb->pmy_mesh->dt);
    // Swap Hydro and (possibly) passive scalar quantities in BoundaryVariable interface
    // from conserved to primitive formulations:
    ph->hbvar.SwapHydroQuantity(ph->w, HydroBoundaryQuantity::prim);
    if (NSCALARS > 0)
      ps->sbvar.var_cc = &(ps->r);
    pbval->ApplyPhysicalBoundaries(t_end_stage, dt, pmb->pbval->bvars_main_int);
  } else {
    return TaskStatus::fail;
  }

  return TaskStatus::success;
}


TaskStatus TimeIntegratorTaskList::UserWork(MeshBlock *pmb, int stage) {
  if (stage != nstages) return TaskStatus::success; // only do on last stage

  pmb->UserWorkInLoop();
  return TaskStatus::success;
}


TaskStatus TimeIntegratorTaskList::NewBlockTimeStep(MeshBlock *pmb, int stage) {
  if (stage != nstages) return TaskStatus::success; // only do on last stage

  pmb->phydro->NewBlockTimeStep();
  if (PARTICLES) {
    Real min_dt = pmb->ppar->NewBlockTimeStep();
    pmb->new_block_dt_ = std::min(pmb->new_block_dt_, min_dt);
  }
  return TaskStatus::success;
}


TaskStatus TimeIntegratorTaskList::CheckRefinement(MeshBlock *pmb, int stage) {
  if (stage != nstages) return TaskStatus::success; // only do on last stage

  pmb->pmr->CheckRefinementCondition();
  return TaskStatus::success;
}


TaskStatus TimeIntegratorTaskList::CalculateScalarFlux(MeshBlock *pmb, int stage) {
  PassiveScalars *ps = pmb->pscalars;
  if (stage <= nstages) {
    if ((stage == 1) && (integrator == "vl2")) {
      ps->CalculateFluxes(ps->r, 1);
      return TaskStatus::next;
    } else {
      ps->CalculateFluxes(ps->r, pmb->precon->xorder);
      return TaskStatus::next;
    }
  }
  return TaskStatus::fail;
}


TaskStatus TimeIntegratorTaskList::SendScalarFlux(MeshBlock *pmb, int stage) {
  pmb->pscalars->sbvar.SendFluxCorrection();
  return TaskStatus::success;
}


TaskStatus TimeIntegratorTaskList::ReceiveScalarFlux(MeshBlock *pmb, int stage) {
  if (pmb->pscalars->sbvar.ReceiveFluxCorrection()) {
    return TaskStatus::next;
  } else {
    return TaskStatus::fail;
  }
}


TaskStatus TimeIntegratorTaskList::IntegrateScalars(MeshBlock *pmb, int stage) {
  PassiveScalars *ps = pmb->pscalars;

  if (stage <= nstages) {
    // This time-integrator-specific averaging operation logic is identical to
    // IntegrateHydro, IntegrateField
    Real ave_wghts[5];
    ave_wghts[0] = 1.0;
    ave_wghts[1] = stage_wghts[stage-1].delta;
    ave_wghts[2] = 0.0;
    ave_wghts[3] = 0.0;
    ave_wghts[4] = 0.0;
    pmb->WeightedAve(ps->s1, ps->s, ps->s2, ps->s0, ps->s_fl_div, ave_wghts);

    ave_wghts[0] = stage_wghts[stage-1].gamma_1;
    ave_wghts[1] = stage_wghts[stage-1].gamma_2;
    ave_wghts[2] = stage_wghts[stage-1].gamma_3;
    if (ave_wghts[0] == 0.0 && ave_wghts[1] == 1.0 && ave_wghts[2] == 0.0)
      ps->s.SwapAthenaArray(ps->s1);
    else
      pmb->WeightedAve(ps->s, ps->s1, ps->s2, ps->s0, ps->s_fl_div, ave_wghts);

    const Real wght = stage_wghts[stage-1].beta*pmb->pmy_mesh->dt;
    ps->AddFluxDivergence(wght, ps->s);

    // Hardcode an additional flux divergence weighted average for the penultimate
    // stage of SSPRK(5,4) since it cannot be expressed in a 3S* framework
    if (stage == 4 && integrator == "ssprk5_4") {
      // From Gottlieb (2009), u^(n+1) partial calculation
      ave_wghts[0] = -1.0; // -u^(n) coeff.
      ave_wghts[1] = 0.0;
      ave_wghts[2] = 0.0;
      const Real beta = 0.063692468666290; // F(u^(3)) coeff.
      const Real wght_ssp = beta*pmb->pmy_mesh->dt;
      // writing out to s2 register
      pmb->WeightedAve(ps->s2, ps->s1, ps->s2, ps->s0, ps->s_fl_div, ave_wghts);
      ps->AddFluxDivergence(wght_ssp, ps->s2);
    }
    return TaskStatus::next;
  }
  return TaskStatus::fail;
}


TaskStatus TimeIntegratorTaskList::SendScalars(MeshBlock *pmb, int stage) {
  if (stage <= nstages) {
    // Swap PassiveScalars quantity in BoundaryVariable interface back to conserved var
    // formulation (also needed in SetBoundariesScalars() since the tasks are independent)
    pmb->pscalars->sbvar.var_cc = &(pmb->pscalars->s);
    pmb->pscalars->sbvar.SendBoundaryBuffers();
  } else {
    return TaskStatus::fail;
  }
  return TaskStatus::success;
}


TaskStatus TimeIntegratorTaskList::ReceiveScalars(MeshBlock *pmb, int stage) {
  bool ret;
  if (stage <= nstages) {
    ret = pmb->pscalars->sbvar.ReceiveBoundaryBuffers();
  } else {
    return TaskStatus::fail;
  }
  if (ret) {
    return TaskStatus::success;
  } else {
    return TaskStatus::fail;
  }
  return TaskStatus::success;
}


TaskStatus TimeIntegratorTaskList::SetBoundariesScalars(MeshBlock *pmb, int stage) {
  if (stage <= nstages) {
    // Set PassiveScalars quantity in BoundaryVariable interface to cons var formulation
    pmb->pscalars->sbvar.var_cc = &(pmb->pscalars->s);
    pmb->pscalars->sbvar.SetBoundaries();
    return TaskStatus::success;
  }
  return TaskStatus::fail;
}


TaskStatus TimeIntegratorTaskList::DiffuseScalars(MeshBlock *pmb, int stage) {
  PassiveScalars *ps = pmb->pscalars;
  Hydro *ph = pmb->phydro;
  // return if there are no diffusion to be added
  if (!(ps->scalar_diffusion_defined))
    return TaskStatus::next;

  if (stage <= nstages) {
    // TODO(felker): adapted directly from HydroDiffusion::ClearFlux. Deduplicate
    ps->diffusion_flx[X1DIR].ZeroClear();
    ps->diffusion_flx[X2DIR].ZeroClear();
    ps->diffusion_flx[X3DIR].ZeroClear();

    // unlike HydroDiffusion, only 1x passive scalar diffusive process is allowed, so
    // there is no need for counterpart to wrapper fn HydroDiffusion::CalcDiffusionFlux
    ps->DiffusiveFluxIso(ps->r, ph->w, ps->diffusion_flx);
  } else {
    return TaskStatus::fail;
  }
  return TaskStatus::next;
}<|MERGE_RESOLUTION|>--- conflicted
+++ resolved
@@ -263,20 +263,15 @@
     } else {
       AddTask(INT_HYD, CALC_HYDFLX);
     }
-<<<<<<< HEAD
-    AddTask(SRCTERM_HYD,INT_HYD);
+    if (NSCALARS > 0) {
+      AddTask(SRCTERM_HYD,INT_HYD|INT_SCLR);
+    } else {
+      AddTask(SRCTERM_HYD,INT_HYD);
+    }
     if (PARTICLES)
       AddTask(SEND_HYD,SRCTERM_HYD|RECV_PM);
     else
       AddTask(SEND_HYD,SRCTERM_HYD);
-=======
-    if (NSCALARS > 0) {
-      AddTask(SRCTERM_HYD,INT_HYD|INT_SCLR);
-    } else {
-      AddTask(SRCTERM_HYD,INT_HYD);
-    }
-    AddTask(SEND_HYD,SRCTERM_HYD);
->>>>>>> 714f7bc6
     AddTask(RECV_HYD,NONE);
     AddTask(SETB_HYD,(RECV_HYD|SRCTERM_HYD));
     if (SHEARING_BOX) { // Shearingbox BC for Hydro
