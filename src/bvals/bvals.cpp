--- conflicted
+++ resolved
@@ -123,22 +123,6 @@
 
   // BVals constructor section only containing ALL shearing box-specific stuff
   // set parameters for shearing box bc and allocate buffers
-<<<<<<< HEAD
-  if (SHEARING_BOX) {
-    //! \todo (felker):
-    //! * add checks on the requisite number of dimensions
-    //! * move all of these to member initializer list of new shearing class
-    Omega_0_ = pin->GetOrAddReal("problem", "Omega0", 0.001);
-    qshear_  = pin->GetOrAddReal("problem", "qshear", 1.5);
-    ShBoxCoord_ = pin->GetOrAddInteger("problem", "shboxcoord", 1);
-    int level = pmb->loc.level - pmy_mesh_->root_level;
-    // nblx2 is only used for allocating SimpleNeighborBlock arrays; nblx1 for loc_shear
-    //! \todo (felker):
-    //! * initialize loc_shear{0, pmy_mesh_->nrbx2*(1L << pmb->loc.level - ..)}
-    //!   in ctor member initializer list and update as refinement occurs. And nblx2
-    std::int64_t nblx1 = pmy_mesh_->nrbx1*(1L << level);
-    std::int64_t nblx2 = pmy_mesh_->nrbx2*(1L << level);
-=======
   shearing_box = 0;
   if (pmy_mesh_->shear_periodic) {
     // TODO(tomo-ono): Reading input file about xorder should not be done here.
@@ -226,7 +210,6 @@
     // TODO(felker): initialize loc_shear{0, pmy_mesh_->nrbx2*(1L << pmb->loc.level - ..)}
     // in ctor member initializer list and update as refinement occurs. And nblx2
     nblx2 = pmy_mesh_->nrbx2*(1L << level);
->>>>>>> 3106de62
     // is_shear{} in member init_list
     is_shear[0] = false;
     is_shear[1] = false;
@@ -726,69 +709,11 @@
 
 
 //--------------------------------------------------------------------------------------
-<<<<<<< HEAD
-//! \fn void BoundaryValues::ComputeShear(const Real time)
+//! \fn void BoundaryValues::ComputeShear(const Real time_fc, const Real time_int)
 //! \brief Calculate the following quantities:
-//!  send_gid recv_gid send_lid recv_lid send_rank recv_rank,
-//!  send_size_hydro  recv_size_hydro: for MPI_Irecv
-//!  eps_,joverlap_: for update the conservative
-//!
-//! \todo (felker):
-//! - consider breaking up this ~200 (originally 400) line function:
-
-void BoundaryValues::ComputeShear(const Real time) {
-  MeshBlock *pmb = pmy_block_;
-  Coordinates *pco = pmb->pcoord;
-  Mesh *pmesh = pmb->pmy_mesh;
-  int nx2 = pmb->block_size.nx2;
-  int js = pmb->js; int je = pmb->je;
-
-  int level = pmb->loc.level - pmesh->root_level;
-  //! \todo (felker):
-  //! - share nblx2 with ctor?
-  std::int64_t nblx2 = pmesh->nrbx2*(1L << level);
-
-  // Update the amount of shear:
-  Real x1size = pmy_mesh_->mesh_size.x1max - pmy_mesh_->mesh_size.x1min;
-  Real x2size = pmy_mesh_->mesh_size.x2max - pmy_mesh_->mesh_size.x2min;
-  qomL_ = qshear_*Omega_0_*x1size;
-  Real yshear = qomL_*time;
-  Real deltay = std::fmod(yshear, x2size);
-  int joffset = static_cast<int>(deltay/pco->dx2v(js)); // assumes uniform grid in azimuth
-  int Ngrids  = static_cast<int>(joffset/nx2);
-  joverlap_   = joffset - Ngrids*nx2;
-  eps_ = (std::fmod(deltay, pco->dx2v(js)))/pco->dx2v(js);
-
-  //! \todo (felker):
-  //! - generalize from inner case. If upper==1, swap all send/recv arrays:
-  //!   shear_send_neighbor_[][], shear_recv_neighbor_[][]
-  //!   shear_send_count_*_ / shear_recv_count_*_
-  for (int upper=0; upper<2; upper++) {
-    if (is_shear[upper]) {
-      int *counts1 = shear_send_count_[upper];
-      int *counts2 = shear_recv_count_[upper];
-      SimpleNeighborBlock *nb1 = shear_send_neighbor_[upper];
-      SimpleNeighborBlock *nb2 = shear_recv_neighbor_[upper];
-      // permute the 2x pairs of send/recv variables if we are at the outer shear boundary
-      if (upper) {
-        std::swap(counts1, counts2);
-        std::swap(nb1, nb2);
-      }
-
-      for (int n=0; n<4; n++) {
-        nb1[n].gid  = -1;
-        nb1[n].lid  = -1;
-        nb1[n].rank  = -1;
-
-        nb2[n].gid  = -1;
-        nb2[n].lid  = -1;
-        nb2[n].rank  = -1;
-=======
-//! \fn void BoundaryValues::ComputeShear(const Real time_fc, const Real time_int)
-//  \brief Calculate the following quantities:
-//  send_gid recv_gid send_lid recv_lid send_rank recv_rank,
-//  send_size_hydro  recv_size_hydro: for MPI_Irecv
-//  eps_,joverlap_: for update the conservative
+//! send_gid recv_gid send_lid recv_lid send_rank recv_rank,
+//! send_size_hydro  recv_size_hydro: for MPI_Irecv
+//! eps_,joverlap_: for update the conservative
 
 void BoundaryValues::ComputeShear(const Real time_fc, const Real time_int) {
   MeshBlock *pmb = pmy_block_;
@@ -845,7 +770,6 @@
           jmin1[n]    = 0;   jmax1[n]     = 0;
           jmin2[n]    = 0;   jmax2[n]     = 0;
         }
->>>>>>> 3106de62
 
         int jblock = 0;
         for (int j=0; j<nblx2; j++) {
@@ -948,86 +872,6 @@
           jmin2[n]    = 0;   jmax2[n]     = 0;
         }
 
-<<<<<<< HEAD
-      int jblock = 0;
-      for (int j=0; j<nblx2; j++) {
-        // find global index of current MeshBlock on the shearing boundary block list
-        if (shbb_[upper][j].gid == pmb->gid) jblock = j;
-      }
-      // send [js-NGHOST:je-joverlap] of the current MeshBlock to the shearing neighbor
-      // attach [je-joverlap+1:MIN(je-joverlap + NGHOST, je-js+1)] to its right end.
-      std::int64_t jtmp = jblock + Ngrids;
-      if (jtmp > (nblx2 - 1)) jtmp -= nblx2;
-      //! \todo (felker):
-      //! - replace this with C++ copy semantics (also copy shbb_.level!):
-      nb1[1].gid  = shbb_[upper][jtmp].gid;
-      nb1[1].rank = shbb_[upper][jtmp].rank;
-      nb1[1].lid  = shbb_[upper][jtmp].lid;
-
-      int nx_attach = std::min(je - js - joverlap_ + 1 + NGHOST, je -js + 1);
-      // KGF: ssize_=NGHOST*nc3 is unset if ShBoxCoord==2. Is this fine?
-      // all counts are scaled by (nu_+1) e.g. NHYDRO in cc/
-      counts1[1] = nx_attach;
-
-      // recv [js+joverlap:je] of the current MeshBlock to the shearing neighbor
-      // attach [je+1:MIN(je+NGHOST, je+joverlap)] to its right end.
-      jtmp = jblock - Ngrids;
-      if (jtmp < 0) jtmp += nblx2;
-      nb2[1].gid  = shbb_[upper][jtmp].gid;
-      nb2[1].rank = shbb_[upper][jtmp].rank;
-      nb2[1].lid  = shbb_[upper][jtmp].lid;
-
-      counts2[1] = nx_attach;
-
-      // KGF: what is going on in the above code (since the end of the "for" loop)?
-
-      // if there is overlap to next blocks
-      if (joverlap_ != 0) {
-        // COMMENT SYNTAX: inner then outer (x1) boundaries
-        // send to the right
-        // recv from the right
-        jtmp = jblock + (Ngrids + 1);
-        if (jtmp > (nblx2 - 1)) jtmp -= nblx2;
-        nb1[0].gid  = shbb_[upper][jtmp].gid;
-        nb1[0].rank = shbb_[upper][jtmp].rank;
-        nb1[0].lid  = shbb_[upper][jtmp].lid;
-
-        int nx_exchange = std::min(joverlap_+NGHOST, je -js + 1);
-        counts1[0] = nx_exchange;
-
-        // receive from its left
-        // send to its left
-        jtmp = jblock - (Ngrids + 1);
-        if (jtmp < 0) jtmp += nblx2;
-        nb2[0].gid  = shbb_[upper][jtmp].gid;
-        nb2[0].rank = shbb_[upper][jtmp].rank;
-        nb2[0].lid  = shbb_[upper][jtmp].lid;
-
-        counts2[0] = nx_exchange;
-
-        // deal the left boundary cells with send[2]
-        if (joverlap_ > (nx2 - NGHOST)) {
-          // send to Right
-          // send to left
-          jtmp = jblock + (Ngrids + 2);
-          while (jtmp > (nblx2 - 1)) jtmp -= nblx2;
-          nb1[2].gid  = shbb_[upper][jtmp].gid;
-          nb1[2].rank = shbb_[upper][jtmp].rank;
-          nb1[2].lid  = shbb_[upper][jtmp].lid;
-
-          int nx_exchange_left = joverlap_ - (nx2 - NGHOST);
-          counts1[2] = nx_exchange_left;
-
-          // recv from Left
-          // send to right
-          jtmp = jblock - (Ngrids + 2);
-          while (jtmp < 0) jtmp += nblx2;
-          nb2[2].gid  = shbb_[upper][jtmp].gid;
-          nb2[2].rank = shbb_[upper][jtmp].rank;
-          nb2[2].lid  = shbb_[upper][jtmp].lid;
-
-          counts2[2] = nx_exchange_left;
-=======
         int jblock = 0;
         for (int j=0; j<nblx2; j++) {
           // find global index of current MeshBlock on the shearing boundary block list
@@ -1077,7 +921,6 @@
             nb1[n].rank  = shbb_[upper][jtmp].rank;
             nb1[n].level = shbb_[upper][jtmp].level;
           }
->>>>>>> 3106de62
         }
         jmin2[0] = js+jo-bshift*nx2;
         jmax2[0] = ju+1+xgh_;
