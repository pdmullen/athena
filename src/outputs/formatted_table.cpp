--- conflicted
+++ resolved
@@ -101,9 +101,6 @@
     // write data column headers from "name" stored in linked-list of OutputData's
     OutputData *pdata = pfirst_data_;
     while (pdata != NULL) {
-<<<<<<< HEAD
-      fprintf(pfile,"    %s      ",pdata->name.c_str());
-=======
       if (pdata->type == "VECTORS") {
         for (int index = 1; index <= 3; ++index) {
           fprintf(pfile, "    %s%d     ", pdata->name.c_str(), index);
@@ -111,7 +108,6 @@
       } else {
         fprintf(pfile, "    %s      ", pdata->name.c_str());
       }
->>>>>>> 0380ab45
       pdata = pdata->pnext;
     }
     fprintf(pfile,"\n"); // terminate line
