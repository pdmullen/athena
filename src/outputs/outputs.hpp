#ifndef OUTPUTS_HPP
#define OUTPUTS_HPP
//======================================================================================
// Athena++ astrophysical MHD code
// Copyright (C) 2014 James M. Stone  <jmstone@princeton.edu>
// See LICENSE file for full public license information.
//======================================================================================
//! \file outputs.hpp
//  \brief provides multiple classes to handle ALL types of data output
//======================================================================================

// C headers
#include <stdio.h>  // size_t

// C++ headers
#include <string>  // string

// Athena++ headers
#include "wrapper.hpp"
#include "../athena.hpp"

// External library headers
#ifdef HDF5OUTPUT
#include <hdf5.h>
#endif

class Mesh;
class ParameterInput;

//! \struct OutputParameters
//  \brief  control parameter values read from <output> block in the input file

typedef struct OutputParameters {
  Real next_time, dt;
  int block_number;
  int file_number;
  int islice, jslice, kslice;
  Real x1_slice, x2_slice, x3_slice;
  int isum, jsum, ksum;
  std::string block_name;
  std::string file_basename;
  std::string file_id;
  std::string variable;
  std::string file_type;
  std::string data_format;
} OutputParameters;

//! \struct OutputVariable
//  \brief node in a linked list of output variables in OutputData class

class OutputVariable {
public:
  OutputVariable();
  ~OutputVariable();

  std::string type; // one of (SCALARS,VECTORS)
  std::string name;
  AthenaArray<Real> data;  // array containing data (may be shallow copy/slice)
  OutputVariable *pnext, *pprev; // ptrs to next and previous nodes in list
};

//! \struct OutputDataHeader
//  \brief metadata describing OutputData contained within an OutputType

typedef struct OutputDataHeader {
  std::string descriptor; // time, cycle, variables in output
  std::string transforms; // list of any transforms (sum, slice) applied to variables
  int il,iu,jl,ju,kl,ku;  // range of data arrays
  int ndata;              // number of data points in arrays
} OutputDataHeader;

//! \class OutputData
//  \brief container for output data, composed of a header (metadata describing output),
//  a linked list of OutputVariables, and functions to add and replace nodes

class OutputData {
public:
  OutputData();
  ~OutputData();

  OutputDataHeader data_header;
  OutputVariable *pfirst_var;  // ptr to first variable (node) in linked list
  OutputVariable *plast_var;   // ptr to last  variable (node) in linked list

  void AppendNode(OutputVariable *pvar);
  void ReplaceNode(OutputVariable *pold, OutputVariable *pnew);
};


//-------------------------- OutputTypes base and derived classes ----------------------
//! \class OutputType
//  \brief abstract base class for different output types (modes), designed to be a node
//  in a linked list created and stored in objects of the Outputs class.

class OutputType {
protected:
  int var_added;
public:
  OutputType(OutputParameters oparams);
  ~OutputType();
  OutputParameters output_params; // control data read from <output> block

// functions that operate on OutputData container

  virtual void Initialize(Mesh *pM, ParameterInput *pin, bool wtflag=false) {};
  virtual void Finalize(ParameterInput *pin);
  virtual void LoadOutputData(OutputData *pod, MeshBlock *pmb);
  virtual void TransformOutputData(OutputData *pod, MeshBlock *pmb);
  virtual void WriteOutputFile(OutputData *pod, MeshBlock *pmb) = 0; // pure virtual

// functions that implement useful transforms applied to each variable in OutputData

  void Slice(OutputData* pod, MeshBlock *pmb, int dim);
  void Sum(OutputData* pod, MeshBlock *pmb, int dim);

  OutputType *pnext_type;   // ptr to next node in linked list of OutputTypes
};

//! \class FormattedTableOutput
//  \brief derived OutputType class for formatted table (tabular) data

class FormattedTableOutput : public OutputType {
public:
  FormattedTableOutput(OutputParameters oparams);
  ~FormattedTableOutput() {};

  void WriteOutputFile(OutputData *pod, MeshBlock *pmb);

private:
};

//! \class HistoryOutput
//  \brief derived OutputType class for history dumps

class HistoryOutput : public OutputType {
public:
  HistoryOutput(OutputParameters oparams);
  ~HistoryOutput() {};

  void LoadOutputData(OutputData *pod, MeshBlock *pmb); // overloads base class function
  void WriteOutputFile(OutputData *pod, MeshBlock *pmb);
};

//! \class VTKOutput
//  \brief derived OutputType class for vtk dumps

class VTKOutput : public OutputType {
public:
  VTKOutput(OutputParameters oparams);
  ~VTKOutput() {};

  void WriteOutputFile(OutputData *pod, MeshBlock *pmb);
};


//! \class RestartOutput
//  \brief derived OutputType class for restarting files

class RestartOutput : public OutputType {
private:
  IOWrapper resfile;
  IOWrapperSize_t *blocksize, *offset;

public:
  RestartOutput(OutputParameters oparams);
  ~RestartOutput() {};
  void Initialize(Mesh *pm, ParameterInput *pin, bool wtflag);
  void Finalize(ParameterInput *pin);
  void LoadOutputData(OutputData *pod, MeshBlock *pmb) {};
  void TransformOutputData(OutputData *pod, MeshBlock *pmb) {};
  void WriteOutputFile(OutputData *pod, MeshBlock *pmb);
};

#ifdef HDF5OUTPUT
//! \class ATHDF5Output
//  \brief derived OutputType class for Athena HDF5 files

class ATHDF5Output : public OutputType {
private:
<<<<<<< HEAD
  hid_t file;
  int mbsize[3];
  hid_t *grpid, *x1fid, *x2fid, *x3fid, *rhoid, *eid;
  hid_t *mid[3], *bid[3], **ifovid;
  // for radiation quantities
  hid_t *erid; // Er
  hid_t *frid[3]; // Fr
  hid_t *er0id;  // Er0
  hid_t *fr0id[3]; // Fr0
  hid_t *prid[9]; // Pr
  hid_t *sigmasid; // scattering
  hid_t *sigmaaid; // absorption
  hid_t **radfovid; // radiation internal variables

  hsize_t dim, dims[3];
=======

  // Parameters
  static const int max_name_length = 20;  // maximum length of names excluding \0

  // HDF5 structures
  hid_t file;                                   // file to be written to
  hsize_t dims_start[5], dims_count[5];         // array sizes
  hid_t dataset_levels;                         // datasets to be written
  hid_t dataset_locations;
  hid_t dataset_x1f, dataset_x2f, dataset_x3f;
  hid_t *datasets_celldata;
  hid_t filespace_blocks;                       // local dataspaces for file
  hid_t filespace_blocks_3;
  hid_t filespace_blocks_nx1;
  hid_t filespace_blocks_nx2;
  hid_t filespace_blocks_nx3;
  hid_t *filespaces_blocks_vars_nx3_nx2_nx1;
  hid_t memspace_blocks;                        // local dataspaces for memory
  hid_t memspace_blocks_3;
  hid_t memspace_blocks_nx1;
  hid_t memspace_blocks_nx2;
  hid_t memspace_blocks_nx3;
  hid_t *memspaces_blocks_vars_nx3_nx2_nx1;
  hid_t property_list;                          // properties for writing

  // Metadata
  std::string filename;                       // name of athdf file
  int num_blocks_global;                      // number of MeshBlocks in simulation
  int num_blocks_local;                       // number of MeshBlocks on this Mesh
  int nx1, nx2, nx3;                          // sizes of MeshBlocks
  int is, ie, js, je, ks, ke;                 // indices for active zone
  int root_level;                             // number assigned to root level
  int num_datasets;                           // count of datasets to output
  int *num_variables;                         // list of counts of variables per dataset
  int num_total_variables;                    // total number of (scalar) variables
  char (*dataset_names)[max_name_length+1];   // array of C-string names of datasets
  char (*variable_names)[max_name_length+1];  // array of C-string names of variables
  int *levels_mesh;                           // array of refinement levels on Mesh
  long int *locations_mesh;                   // array of logical locations on Mesh
  float *x1f_mesh;                            // array of x1 values on Mesh
  float *x2f_mesh;                            // array of x1 values on Mesh
  float *x3f_mesh;                            // array of x1 values on Mesh
  float **data_buffers;                       // array of data buffers
  AthenaArray<Real> *data_arrays;             // array of slices into data
>>>>>>> 0f7ad413

public:

  // Function declarations
  ATHDF5Output(OutputParameters oparams) : OutputType(oparams) {};
  ~ATHDF5Output() {};
  void Initialize(Mesh *pmesh, ParameterInput *pin, bool walltime_limit);
  void Finalize(ParameterInput *pin);
  void LoadOutputData(OutputData *pout_data, MeshBlock *pblock);
  void TransformOutputData(OutputData *pout_data, MeshBlock *pblock) {};
  void WriteOutputFile(OutputData *pout_data, MeshBlock *pblock);
  void MakeXDMF();
};
#endif

//--------------------- end of OutputTypes base and derived classes --------------------

//! \class Outputs
//  \brief root class for all Athena++ outputs.  Provides a linked list of OutputTypes,
//  with each node representing one mode of output to be made during a simulation.

class Outputs {
public:
  Outputs(Mesh *pm, ParameterInput *pin);
  ~Outputs();

  void MakeOutputs(Mesh *pm, ParameterInput *pin, bool wtflag=false);

private:
  OutputType *pfirst_type_; // ptr to first OutputType in linked list
};
#endif<|MERGE_RESOLUTION|>--- conflicted
+++ resolved
@@ -177,23 +177,6 @@
 
 class ATHDF5Output : public OutputType {
 private:
-<<<<<<< HEAD
-  hid_t file;
-  int mbsize[3];
-  hid_t *grpid, *x1fid, *x2fid, *x3fid, *rhoid, *eid;
-  hid_t *mid[3], *bid[3], **ifovid;
-  // for radiation quantities
-  hid_t *erid; // Er
-  hid_t *frid[3]; // Fr
-  hid_t *er0id;  // Er0
-  hid_t *fr0id[3]; // Fr0
-  hid_t *prid[9]; // Pr
-  hid_t *sigmasid; // scattering
-  hid_t *sigmaaid; // absorption
-  hid_t **radfovid; // radiation internal variables
-
-  hsize_t dim, dims[3];
-=======
 
   // Parameters
   static const int max_name_length = 20;  // maximum length of names excluding \0
@@ -238,7 +221,7 @@
   float *x3f_mesh;                            // array of x1 values on Mesh
   float **data_buffers;                       // array of data buffers
   AthenaArray<Real> *data_arrays;             // array of slices into data
->>>>>>> 0f7ad413
+
 
 public:
 
