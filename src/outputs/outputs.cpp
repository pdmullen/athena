--- conflicted
+++ resolved
@@ -103,11 +103,8 @@
 #include "../hydro/hydro.hpp"
 #include "../mesh/mesh.hpp"
 #include "../parameter_input.hpp"
-<<<<<<< HEAD
 #include "../particles/particles.hpp"
-=======
 #include "../scalars/scalars.hpp"
->>>>>>> f3ccc071
 #include "outputs.hpp"
 
 //----------------------------------------------------------------------------------------
@@ -588,7 +585,6 @@
     }
   } // endif (MAGNETIC_FIELDS_ENABLED)
 
-<<<<<<< HEAD
   if (PARTICLES) {
     ParticleMesh *ppm = pmb->ppar->ppm;
 
@@ -597,7 +593,7 @@
       pod = new OutputData;
       pod->type = "SCALARS";
       pod->name = "np";
-      pod->data.InitWithShallowCopy(ppm->weight);
+      pod->data.InitWithShallowSlice(ppm->weight, 4, 0, 1);
       AppendOutputDataNode(pod);
       num_vars_++;
     }
@@ -630,7 +626,9 @@
             pod->data(k,j,i) = mass * ppm->weight(k,j,i);
       AppendOutputDataNode(pod);
       num_vars_++;
-=======
+    }
+  }
+
   if (NSCALARS > 0) {
     std::string root_name_cons = "s";
     std::string root_name_prim = "r";
@@ -655,7 +653,6 @@
         AppendOutputDataNode(pod);
         num_vars_++;
       }
->>>>>>> f3ccc071
     }
   }
 
@@ -781,12 +778,8 @@
         (wtflag && ptype->output_params.file_type == "rst")) {
       if (first && ptype->output_params.file_type != "hst") {
         pm->ApplyUserWorkBeforeOutput(pin);
-<<<<<<< HEAD
         if (PARTICLES) Particles::GetNumberDensityOnMesh(pm, true);
-        first=false;
-=======
         first = false;
->>>>>>> f3ccc071
       }
       ptype->WriteOutputFile(pm, pin, wtflag);
     }
