#ifndef ATHENA_HPP_
#define ATHENA_HPP_
//========================================================================================
// Athena++ astrophysical MHD code
// Copyright(C) 2014 James M. Stone <jmstone@princeton.edu> and other code contributors
// Licensed under the 3-clause BSD License, see LICENSE file for details
//========================================================================================
//! \file athena.hpp
//  \brief contains Athena++ general purpose types, structures, enums, etc.

// C headers

// C++ headers
#include <cmath>
#include <cstdint>  // std::int64_t

// Athena++ headers
#include "athena_arrays.hpp"
#include "defs.hpp"

// primitive type alias that allows code to run with either floats or doubles
#if SINGLE_PRECISION_ENABLED
using Real = float;
#ifdef MPI_PARALLEL
#define MPI_ATHENA_REAL MPI_FLOAT
#endif
#else
using Real = double;
#ifdef MPI_PARALLEL
#define MPI_ATHENA_REAL MPI_DOUBLE
#endif
#endif

// for OpenMP 4.0 SIMD vectorization, control width of SIMD lanes
#if defined(__AVX512F__)
#define SIMD_WIDTH 8
#elif defined(__AVX__)
#define SIMD_WIDTH 4
#elif defined(__SSE2__)
#define SIMD_WIDTH 2
#else
#define SIMD_WIDTH 4
#endif

#define CACHELINE_BYTES 64

// forward declarations needed for function pointer type aliases
class MeshBlock;
class Coordinates;
class ParameterInput;
class HydroDiffusion;
class FieldDiffusion;

//--------------------------------------------------------------------------------------
//! \struct LogicalLocation
//  \brief stores logical location and level of MeshBlock

struct LogicalLocation { // aggregate and POD type
  // These values can exceed the range of std::int32_t even if the root grid has only a
  // single MeshBlock if >30 levels of AMR are used, since the corresponding max index =
  // 1*2^31 > INT_MAX = 2^31 -1 for most 32-bit signed integer type impelementations
  std::int64_t lx1, lx2, lx3;
  int level;

  // operators useful for sorting
  bool operator==(LogicalLocation &ll) {
    return ((ll.level == level) && (ll.lx1 == lx1) && (ll.lx2 == lx2) && (ll.lx3 == lx3));
  }
  static bool Lesser(const LogicalLocation &left, const LogicalLocation &right) {
    return left.level < right.level;
  }
  static bool Greater(const LogicalLocation & left, const LogicalLocation &right) {
    return left.level > right.level;
  }
};

//----------------------------------------------------------------------------------------
//! \struct RegionSize
//  \brief physical size and number of cells in a Mesh or a MeshBlock

struct RegionSize {  // aggregate and POD type; do NOT reorder member declarations:
  Real x1min, x2min, x3min;
  Real x1max, x2max, x3max;
<<<<<<< HEAD
  Real x1len, x2len, x3len;
  Real x1rat, x2rat, x3rat; // ratio of x(i)/x(i-1)
=======
  Real x1rat, x2rat, x3rat; // ratio of dxf(i)/dxf(i-1)
>>>>>>> 0c053f74
  // the size of the root grid or a MeshBlock should not exceed std::int32_t limits
  int nx1, nx2, nx3;        // number of active cells (not including ghost zones)

  RegionSize() {}

  RegionSize(Real x1min, Real x2min, Real x3min,
             Real x1max, Real x2max, Real x3max,
             Real x1rat, Real x2rat, Real x3rat,
             int nx1, int nx2, int nx3) :
      x1min(x1min), x2min(x2min), x3min(x3min),
      x1max(x1max), x2max(x2max), x3max(x3max),
      x1len(x1max - x1min), x2len(x2max - x2min), x3len(x3max - x3min),
      x1rat(x1rat), x2rat(x2rat), x3rat(x3rat),
      nx1(nx1), nx2(nx2), nx3(nx3) {}
};

//---------------------------------------------------------------------------------------
//! \struct FaceField
//  \brief container for face-centered fields

struct FaceField {
  AthenaArray<Real> x1f, x2f, x3f;
  FaceField() = default;
  FaceField(int ncells3, int ncells2, int ncells1,
            AthenaArray<Real>::DataStatus init=AthenaArray<Real>::DataStatus::allocated) :
      x1f(ncells3, ncells2, ncells1+1, init), x2f(ncells3, ncells2+1, ncells1, init),
      x3f(ncells3+1, ncells2, ncells1, init) {}
};

//----------------------------------------------------------------------------------------
//! \struct EdgeField
//  \brief container for edge-centered fields

struct EdgeField {
  AthenaArray<Real> x1e, x2e, x3e;
  EdgeField() = default;
  EdgeField(int ncells3, int ncells2, int ncells1,
            AthenaArray<Real>::DataStatus init=AthenaArray<Real>::DataStatus::allocated) :
      x1e(ncells3+1, ncells2+1, ncells1, init), x2e(ncells3+1, ncells2, ncells1+1, init),
      x3e(ncells3, ncells2+1, ncells1+1, init) {}
};

//----------------------------------------------------------------------------------------
// enums used everywhere
// (not specifying underlying integral type (C++11) for portability & performance)

// TODO(felker): C++ Core Guidelines Enum.5: Don’t use ALL_CAPS for enumerators
// (avoid clashes with preprocessor macros). Enumerated type definitions in this file and:
// athena_fft.hpp, io_wrapper.hpp, bvals.hpp, hydro_diffusion.hpp, field_diffusion.hpp,
// task_list.hpp, ???

//------------------
// named, weakly typed / unscoped enums:
//------------------

// enumerators only used for indexing AthenaArray and regular arrays; typename and
// explicitly specified enumerator values aare unnecessary, but provided for clarity:

// array indices for conserved: density, momemtum, total energy, face-centered field
enum ConsIndex {IDN=0, IM1=1, IM2=2, IM3=3, IEN=4};
enum MagneticIndex {IB1=0, IB2=1, IB3=2};

// array indices for 1D primitives: velocity, transverse components of field
enum PrimIndex {IVX=1, IVY=2, IVZ=3, IPR=4, IBY=(NHYDRO), IBZ=((NHYDRO)+1)};

// array indices for face-centered electric fields returned by Riemann solver
enum ElectricIndex {X1E2=0, X1E3=1, X2E3=0, X2E1=1, X3E1=0, X3E2=1};

// array indices for metric and triangular matrices in GR
enum MetricIndex {I00=0, I01=1, I02=2, I03=3, I11=4, I12=5, I13=6, I22=7, I23=8, I33=9,
                  NMETRIC=10};
enum TriangleIndex {T00=0, T10=1, T11=2, T20=3, T21=4, T22=5, T30=6, T31=7, T32=8, T33=9,
                    NTRIANGULAR=10};

// enumerator types that are used for variables and function parameters:

// needed for arrays dimensioned over grid directions
// enumerator type only used in Mesh::EnrollUserMeshGenerator()
enum CoordinateDirection {X1DIR=0, X2DIR=1, X3DIR=2};

//------------------
// strongly typed / scoped enums (C++11):
//------------------
// KGF: Except for the 2x MG* enums, these may be unnessary w/ the new class inheritance
// Now, only passed to BoundaryVariable::InitBoundaryData(); could replace w/ bool switch
enum class BoundaryQuantity {cc, fc, cc_flcor, fc_flcor, mggrav, mggrav_f};
enum class HydroBoundaryQuantity {cons, prim};
enum class BoundaryCommSubset {mesh_init, gr_amr, all};
// TODO(felker): consider generalizing/renaming to QuantityFormulation
enum class FluidFormulation {evolve, background, disabled}; // rename background -> fixed?
enum class UserHistoryOperation {sum, max, min};

//----------------------------------------------------------------------------------------
// function pointer prototypes for user-defined modules set at runtime

using BValFunc = void (*)(
    MeshBlock *pmb, Coordinates *pco, AthenaArray<Real> &prim, FaceField &b,
    Real time, Real dt,
    int is, int ie, int js, int je, int ks, int ke, int ngh);
using AMRFlagFunc = int (*)(MeshBlock *pmb);
using MeshGenFunc = Real (*)(Real x, RegionSize rs);
using SrcTermFunc = void (*)(
    MeshBlock *pmb, const Real time, const Real dt,
    const AthenaArray<Real> &prim, const AthenaArray<Real> &bcc, AthenaArray<Real> &cons);
using TimeStepFunc = Real (*)(MeshBlock *pmb);
using HistoryOutputFunc = Real (*)(MeshBlock *pmb, int iout);
using MetricFunc = void (*)(
    Real x1, Real x2, Real x3, ParameterInput *pin,
    AthenaArray<Real> &g, AthenaArray<Real> &g_inv,
    AthenaArray<Real> &dg_dx1, AthenaArray<Real> &dg_dx2, AthenaArray<Real> &dg_dx3);
using MGBoundaryFunc = void (*)(
    AthenaArray<Real> &dst,Real time, int nvar,
    int is, int ie, int js, int je, int ks, int ke, int ngh,
    Real x0, Real y0, Real z0, Real dx, Real dy, Real dz);
using ViscosityCoeffFunc = void (*)(
    HydroDiffusion *phdif, MeshBlock *pmb,
    const  AthenaArray<Real> &w, const AthenaArray<Real> &bc,
    int is, int ie, int js, int je, int ks, int ke);
using ConductionCoeffFunc = void (*)(
    HydroDiffusion *phdif, MeshBlock *pmb,
    const AthenaArray<Real> &w, const AthenaArray<Real> &bc,
    int is, int ie, int js, int je, int ks, int ke);
using FieldDiffusionCoeffFunc = void (*)(
    FieldDiffusion *pfdif, MeshBlock *pmb,
    const AthenaArray<Real> &w,
    const AthenaArray<Real> &bmag,
    int is, int ie, int js, int je, int ks, int ke);

#endif // ATHENA_HPP_<|MERGE_RESOLUTION|>--- conflicted
+++ resolved
@@ -81,12 +81,8 @@
 struct RegionSize {  // aggregate and POD type; do NOT reorder member declarations:
   Real x1min, x2min, x3min;
   Real x1max, x2max, x3max;
-<<<<<<< HEAD
   Real x1len, x2len, x3len;
-  Real x1rat, x2rat, x3rat; // ratio of x(i)/x(i-1)
-=======
   Real x1rat, x2rat, x3rat; // ratio of dxf(i)/dxf(i-1)
->>>>>>> 0c053f74
   // the size of the root grid or a MeshBlock should not exceed std::int32_t limits
   int nx1, nx2, nx3;        // number of active cells (not including ghost zones)
 
