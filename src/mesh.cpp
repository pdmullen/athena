//======================================================================================
// Athena++ astrophysical MHD code
// Copyright (C) 2014 James M. Stone  <jmstone@princeton.edu>
//
// This program is free software: you can redistribute and/or modify it under the terms
// of the GNU General Public License (GPL) as published by the Free Software Foundation,
// either version 3 of the License, or (at your option) any later version.
//
// This program is distributed in the hope that it will be useful, but WITHOUT ANY
// WARRANTY; without even the implied warranty of MERCHANTABILITY or FITNESS FOR A 
// PARTICULAR PURPOSE.  See the GNU General Public License for more details.
//
// You should have received a copy of GNU GPL in the file LICENSE included in the code
// distribution.  If not see <http://www.gnu.org/licenses/>.
//======================================================================================
//! \file mesh.cpp
//  \brief implementation of functions in classes Mesh, and MeshBlock
//======================================================================================

// C/C++ headers
#include <cfloat>     // FLT_MAX
#include <cmath>      // std::abs(), pow()
#include <iostream>
#include <sstream>
#include <stdexcept>  // runtime_error
#include <string>     // c_str()
#include <algorithm>  // sort
#include <iomanip>
#include <stdlib.h>
#include <string.h>  // memcpy

// Athena++ classes headers
#include "athena.hpp"
#include "globals.hpp"
#include "athena_arrays.hpp"
#include "coordinates/coordinates.hpp"
#include "hydro/hydro.hpp" 
#include "field/field.hpp"
#include "bvals/bvals.hpp"
#include "hydro/eos/eos.hpp"
#include "hydro/integrators/hydro_integrator.hpp" 
#include "field/integrators/field_integrator.hpp"
#include "parameter_input.hpp"
#include "meshblocktree.hpp"
#include "outputs/wrapper.hpp"
#include "task_list.hpp"
#include "mesh_refinement/mesh_refinement.hpp"
#include "utils/buffer_utils.hpp"
#include "radiation/radiation.hpp"

// this class header
#include "mesh.hpp"

// MPI/OpenMP header
#ifdef MPI_PARALLEL
#include <mpi.h>
#endif

#ifdef OPENMP_PARALLEL
#include <omp.h>
#endif

//--------------------------------------------------------------------------------------
// Mesh constructor, builds mesh at start of calculation using parameters in input file

Mesh::Mesh(ParameterInput *pin, int test_flag)
{
  std::stringstream msg;
  RegionSize block_size;
  MeshBlockTree *neibt;
  MeshBlock *pfirst;
  enum BoundaryFlag block_bcs[6];
  enum BoundaryFlag block_rad_bcs[6];
  int nbmax, dim;

// mesh test
  if(test_flag>0) Globals::nranks=test_flag;

// read time and cycle limits from input file

  start_time = pin->GetOrAddReal("time","start_time",0.0);
  tlim       = pin->GetReal("time","tlim");
  cfl_number = pin->GetReal("time","cfl_number");
  time = start_time;
  dt   = (FLT_MAX*0.4);

  nlim = pin->GetOrAddInteger("time","nlim",-1);
  ncycle = 0;

// read number of OpenMP threads for mesh

  num_mesh_threads_ = pin->GetOrAddInteger("mesh","num_threads",1);
  if (num_mesh_threads_ < 1) {
    msg << "### FATAL ERROR in Mesh constructor" << std::endl
        << "Number of OpenMP threads must be >= 1, but num_threads=" 
        << num_mesh_threads_ << std::endl;
    throw std::runtime_error(msg.str().c_str());
  }

// read number of grid cells in root level of mesh from input file.  

  mesh_size.nx1 = pin->GetInteger("mesh","nx1");
  if (mesh_size.nx1 < 4) {
    msg << "### FATAL ERROR in Mesh constructor" << std::endl
        << "In mesh block in input file nx1 must be >= 4, but nx1=" 
        << mesh_size.nx1 << std::endl;
    throw std::runtime_error(msg.str().c_str());
  }

  mesh_size.nx2 = pin->GetInteger("mesh","nx2");
  if (mesh_size.nx2 < 1) {
    msg << "### FATAL ERROR in Mesh constructor" << std::endl
        << "In mesh block in input file nx2 must be >= 1, but nx2=" 
        << mesh_size.nx2 << std::endl;
    throw std::runtime_error(msg.str().c_str());
  }

  mesh_size.nx3 = pin->GetInteger("mesh","nx3");
  if (mesh_size.nx3 < 1) {
    msg << "### FATAL ERROR in Mesh constructor" << std::endl
        << "In mesh block in input file nx3 must be >= 1, but nx3=" 
        << mesh_size.nx3 << std::endl;
    throw std::runtime_error(msg.str().c_str());
  }
  if (mesh_size.nx2 == 1 && mesh_size.nx3 > 1) {
    msg << "### FATAL ERROR in Mesh constructor" << std::endl
        << "In mesh block in input file: nx2=1, nx3=" << mesh_size.nx3 
        << ", 2D problems in x1-x3 plane not supported" << std::endl;
    throw std::runtime_error(msg.str().c_str());
  }

// check cfl_number
  if(cfl_number > 1.0 && mesh_size.nx2==1) {
    msg << "### FATAL ERROR in Mesh constructor" << std::endl
        << "The CFL number must be smaller than 1.0 in 1D simulation" << std::endl;
    throw std::runtime_error(msg.str().c_str());
  }
  if(cfl_number > 0.5 && mesh_size.nx2 > 1) {
    msg << "### FATAL ERROR in Mesh constructor" << std::endl
        << "The CFL number must be smaller than 0.5 in 2D/3D simulation" << std::endl;
    throw std::runtime_error(msg.str().c_str());
  }

  dim=1;
  if(mesh_size.nx2>1) dim=2;
  if(mesh_size.nx3>1) dim=3;

// read physical size of mesh (root level) from input file.  

  mesh_size.x1min = pin->GetReal("mesh","x1min");
  mesh_size.x2min = pin->GetReal("mesh","x2min");
  mesh_size.x3min = pin->GetReal("mesh","x3min");

  mesh_size.x1max = pin->GetReal("mesh","x1max");
  mesh_size.x2max = pin->GetReal("mesh","x2max");
  mesh_size.x3max = pin->GetReal("mesh","x3max");

  if (mesh_size.x1max <= mesh_size.x1min) {
    msg << "### FATAL ERROR in Mesh constructor" << std::endl
        << "Input x1max must be larger than x1min: x1min=" << mesh_size.x1min 
        << " x1max=" << mesh_size.x1max << std::endl;
    throw std::runtime_error(msg.str().c_str());
  }
  if (mesh_size.x2max <= mesh_size.x2min) {
    msg << "### FATAL ERROR in Mesh constructor" << std::endl
        << "Input x2max must be larger than x2min: x2min=" << mesh_size.x2min 
        << " x2max=" << mesh_size.x2max << std::endl;
    throw std::runtime_error(msg.str().c_str());
  }
  if (mesh_size.x3max <= mesh_size.x3min) {
    msg << "### FATAL ERROR in Mesh constructor" << std::endl
        << "Input x3max must be larger than x3min: x3min=" << mesh_size.x3min 
        << " x3max=" << mesh_size.x3max << std::endl;
    throw std::runtime_error(msg.str().c_str());
  }

// read ratios of grid cell size in each direction

  block_size.x1rat = mesh_size.x1rat = pin->GetOrAddReal("mesh","x1rat",1.0);
  block_size.x2rat = mesh_size.x2rat = pin->GetOrAddReal("mesh","x2rat",1.0);
  block_size.x3rat = mesh_size.x3rat = pin->GetOrAddReal("mesh","x3rat",1.0);

  if (std::abs(mesh_size.x1rat - 1.0) > 0.1) {
    msg << "### FATAL ERROR in Mesh constructor" << std::endl
        << "Ratio of cell sizes must be 0.9 <= x1rat <= 1.1, x1rat=" 
        << mesh_size.x1rat << std::endl;
    throw std::runtime_error(msg.str().c_str());
  }
  if (std::abs(mesh_size.x2rat - 1.0) > 0.1) {
    msg << "### FATAL ERROR in Mesh constructor" << std::endl
        << "Ratio of cell sizes must be 0.9 <= x2rat <= 1.1, x2rat=" 
        << mesh_size.x2rat << std::endl;
    throw std::runtime_error(msg.str().c_str());
  }
  if (std::abs(mesh_size.x3rat - 1.0) > 0.1) {
    msg << "### FATAL ERROR in Mesh constructor" << std::endl
        << "Ratio of cell sizes must be 0.9 <= x3rat <= 1.1, x3rat=" 
        << mesh_size.x3rat << std::endl;
    throw std::runtime_error(msg.str().c_str());
  }

  // read BC flags for each of the 6 boundaries in turn.
  mesh_bcs[INNER_X1] = GetBoundaryFlag(pin->GetOrAddString("mesh","ix1_bc","none"));
  mesh_bcs[OUTER_X1] = GetBoundaryFlag(pin->GetOrAddString("mesh","ox1_bc","none"));
  mesh_bcs[INNER_X2] = GetBoundaryFlag(pin->GetOrAddString("mesh","ix2_bc","none"));
  mesh_bcs[OUTER_X2] = GetBoundaryFlag(pin->GetOrAddString("mesh","ox2_bc","none"));
  mesh_bcs[INNER_X3] = GetBoundaryFlag(pin->GetOrAddString("mesh","ix3_bc","none"));
  mesh_bcs[OUTER_X3] = GetBoundaryFlag(pin->GetOrAddString("mesh","ox3_bc","none"));
  
  if (RADIATION_ENABLED){
    mesh_rad_bcs[INNER_X1] = GetBoundaryFlag(
            pin->GetOrAddString("mesh","ix1_rad_bc","none"));
    mesh_rad_bcs[OUTER_X1] = GetBoundaryFlag(
            pin->GetOrAddString("mesh","ox1_rad_bc","none"));
    mesh_rad_bcs[INNER_X2] = GetBoundaryFlag(
            pin->GetOrAddString("mesh","ix2_rad_bc","none"));
    mesh_rad_bcs[OUTER_X2] = GetBoundaryFlag(
            pin->GetOrAddString("mesh","ox2_rad_bc","none"));
    mesh_rad_bcs[INNER_X3] = GetBoundaryFlag(
            pin->GetOrAddString("mesh","ix3_rad_bc","none"));
    mesh_rad_bcs[OUTER_X3] = GetBoundaryFlag(
            pin->GetOrAddString("mesh","ox3_rad_bc","none"));
  }

// read MeshBlock parameters
  block_size.nx1 = pin->GetOrAddInteger("meshblock","nx1",mesh_size.nx1);
  if(dim>=2)
    block_size.nx2 = pin->GetOrAddInteger("meshblock","nx2",mesh_size.nx2);
  else
    block_size.nx2=mesh_size.nx2;
  if(dim==3)
    block_size.nx3 = pin->GetOrAddInteger("meshblock","nx3",mesh_size.nx3);
  else
    block_size.nx3=mesh_size.nx3;

// check consistency of the block and mesh
  if(mesh_size.nx1%block_size.nx1 != 0
  || mesh_size.nx2%block_size.nx2 != 0
  || mesh_size.nx3%block_size.nx3 != 0) {
    msg << "### FATAL ERROR in Mesh constructor" << std::endl
        << "the mesh must be evenly divisible by the meshblock" << std::endl;
    throw std::runtime_error(msg.str().c_str());
  }
  if(block_size.nx1 <4 || (block_size.nx2<4 && dim>=2)
     || (block_size.nx3<4 && dim==3)) {
    msg << "### FATAL ERROR in Mesh constructor" << std::endl
        << "block_size must be larger than or equal to 4 meshes." << std::endl;
    throw std::runtime_error(msg.str().c_str());
  }

// calculate the number of the blocks
  nrbx1=mesh_size.nx1/block_size.nx1;
  nrbx2=mesh_size.nx2/block_size.nx2;
  nrbx3=mesh_size.nx3/block_size.nx3;
  nbmax=(nrbx1>nrbx2)?nrbx1:nrbx2;
  nbmax=(nbmax>nrbx3)?nbmax:nrbx3;

  if(Globals::my_rank==0)
    std::cout << "RootGrid = " << nrbx1 << " x " << nrbx2
              << " x " << nrbx3 << std::endl;

// calculate the logical root level and maximum level
  for(root_level=0;(1<<root_level)<nbmax;root_level++);
  current_level=root_level;

// create the root grid
  tree.CreateRootGrid(nrbx1,nrbx2,nrbx3,root_level);

// SMR / AMR: create finer grids here
  multilevel=false;
  adaptive=false;
  if(pin->GetOrAddString("mesh","refinement","static")=="adaptive")
    adaptive=true, multilevel=true;
  if(adaptive==true) {
    max_level = pin->GetOrAddInteger("mesh","numlevel",1)+root_level-1;
    if(max_level > 63) {
      msg << "### FATAL ERROR in Mesh constructor" << std::endl
          << "The number of the refinement level must be smaller than "
          << 63-root_level+1 << "." << std::endl;
      throw std::runtime_error(msg.str().c_str());
    }
  }
  else
    max_level = 63;

  //initialize user-enrollable functions
  if(mesh_size.x1rat!=1.0)
    user_meshgen_[x1dir]=true;
  else
    user_meshgen_[x1dir]=false;
  if(mesh_size.x2rat!=1.0)
    user_meshgen_[x2dir]=true;
  else
    user_meshgen_[x2dir]=false;
  if(mesh_size.x3rat!=1.0)
    user_meshgen_[x3dir]=true;
  else
    user_meshgen_[x3dir]=false;
  MeshGenerator_[x1dir]=DefaultMeshGeneratorX1;
  MeshGenerator_[x2dir]=DefaultMeshGeneratorX2;
  MeshGenerator_[x3dir]=DefaultMeshGeneratorX3;
  for(int dir=0; dir<6; dir++){
    BoundaryFunction_[dir]=NULL;
    RadBoundaryFunction_[dir]=NULL;
  }
  AMRFlag_=NULL;
  UserSourceTerm_=NULL;
  InitUserMeshProperties(pin);

  InputBlock *pib = pin->pfirst_block;
  while (pib != NULL) {
    if (pib->block_name.compare(0,10,"refinement") == 0) {
      RegionSize ref_size;
      ref_size.x1min=pin->GetReal(pib->block_name,"x1min");
      ref_size.x1max=pin->GetReal(pib->block_name,"x1max");
      if(dim>=2) {
        ref_size.x2min=pin->GetReal(pib->block_name,"x2min");
        ref_size.x2max=pin->GetReal(pib->block_name,"x2max");
      }
      else {
        ref_size.x2min=mesh_size.x2min;
        ref_size.x2max=mesh_size.x2max;
      }
      if(dim>=3) {
        ref_size.x3min=pin->GetReal(pib->block_name,"x3min");
        ref_size.x3max=pin->GetReal(pib->block_name,"x3max");
      }
      else {
        ref_size.x3min=mesh_size.x3min;
        ref_size.x3max=mesh_size.x3max;
      }
      int ref_lev=pin->GetReal(pib->block_name,"level");
      int lrlev=ref_lev+root_level;
      if(lrlev>current_level) current_level=lrlev;
      if(lrlev!=root_level)
        multilevel=true;
      // range check
      if(ref_lev<1) {
        msg << "### FATAL ERROR in Mesh constructor" << std::endl
            << "Refinement level must be larger than 0 (root level = 0)" << std::endl;
        throw std::runtime_error(msg.str().c_str());
      }
      if(lrlev > max_level) {
        msg << "### FATAL ERROR in Mesh constructor" << std::endl
            << "Refinement level exceeds the maximum level (specify maxlevel in <mesh> "
            << "if adaptive)."
            << std::endl;
        throw std::runtime_error(msg.str().c_str());
      }
      if(ref_size.x1min > ref_size.x1max || ref_size.x2min > ref_size.x2max
      || ref_size.x3min > ref_size.x3max)  {
        msg << "### FATAL ERROR in Mesh constructor" << std::endl
            << "Invalid refinement region is specified."<<  std::endl;
        throw std::runtime_error(msg.str().c_str());
      }
      if(ref_size.x1min < mesh_size.x1min || ref_size.x1max > mesh_size.x1max
      || ref_size.x2min < mesh_size.x2min || ref_size.x2max > mesh_size.x2max
      || ref_size.x3min < mesh_size.x3min || ref_size.x3max > mesh_size.x3max) {
        msg << "### FATAL ERROR in Mesh constructor" << std::endl
            << "Refinement region must be smaller than the whole mesh." << std::endl;
        throw std::runtime_error(msg.str().c_str());
      }
      // find the logical range in the ref_level
      // note: if this is too slow, this should be replaced with bi-section search.
      long int lx1min=0, lx1max=0, lx2min=0, lx2max=0, lx3min=0, lx3max=0;
      long int lxmax=nrbx1*(1L<<ref_lev);
      for(lx1min=0;lx1min<lxmax;lx1min++) {
        if(MeshGenerator_[x1dir]((Real)(lx1min+1)/lxmax,mesh_size)>ref_size.x1min)
          break;
      }
      for(lx1max=lx1min;lx1max<lxmax;lx1max++) {
        if(MeshGenerator_[x1dir]((Real)(lx1max+1)/lxmax,mesh_size)>=ref_size.x1max)
          break;
      }
      if(lx1min%2==1) lx1min--;
      if(lx1max%2==0) lx1max++;
      if(dim>=2) { // 2D or 3D
        lxmax=nrbx2*(1L<<ref_lev);
        for(lx2min=0;lx2min<lxmax;lx2min++) {
          if(MeshGenerator_[x2dir]((Real)(lx2min+1)/lxmax,mesh_size)>ref_size.x2min)
            break;
        }
        for(lx2max=lx2min;lx2max<lxmax;lx2max++) {
          if(MeshGenerator_[x2dir]((Real)(lx2max+1)/lxmax,mesh_size)>=ref_size.x2max)
            break;
        }
        if(lx2min%2==1) lx2min--;
        if(lx2max%2==0) lx2max++;
      }
      if(dim==3) { // 3D
        lxmax=nrbx3*(1L<<ref_lev);
        for(lx3min=0;lx3min<lxmax;lx3min++) {
          if(MeshGenerator_[x3dir]((Real)(lx3min+1)/lxmax,mesh_size)>ref_size.x3min)
            break;
        }
        for(lx3max=lx3min;lx3max<lxmax;lx3max++) {
          if(MeshGenerator_[x3dir]((Real)(lx3max+1)/lxmax,mesh_size)>=ref_size.x3max)
            break;
        }
        if(lx3min%2==1) lx3min--;
        if(lx3max%2==0) lx3max++;
      }
      // create the finest level
      std::cout << "refinenment: logical level = " << lrlev << ", lx1min = "
                << lx1min << ", lx1max = " << lx1max << ", lx2min = " << lx2min
                << ", lx2max = " << lx2max << ", lx3min = " << lx3min << ", lx3max = "
                << lx3max << std::endl;
      if(dim==1) {
        for(long int i=lx1min; i<lx1max; i+=2) {
          LogicalLocation nloc;
          nloc.level=lrlev, nloc.lx1=i, nloc.lx2=0, nloc.lx3=0;
          int nnew;
          tree.AddMeshBlock(tree,nloc,dim,mesh_bcs,nrbx1,nrbx2,nrbx3,root_level,nnew);
        }
      }
      if(dim==2) {
        for(long int j=lx2min; j<lx2max; j+=2) {
          for(long int i=lx1min; i<lx1max; i+=2) {
            LogicalLocation nloc;
            nloc.level=lrlev, nloc.lx1=i, nloc.lx2=j, nloc.lx3=0;
            int nnew;
            tree.AddMeshBlock(tree,nloc,dim,mesh_bcs,nrbx1,nrbx2,nrbx3,root_level,nnew);
          }
        }
      }
      if(dim==3) {
        for(long int k=lx3min; k<lx3max; k+=2) {
          for(long int j=lx2min; j<lx2max; j+=2) {
            for(long int i=lx1min; i<lx1max; i+=2) {
              LogicalLocation nloc;
              nloc.level=lrlev, nloc.lx1=i, nloc.lx2=j, nloc.lx3=k;
              int nnew;
              tree.AddMeshBlock(tree,nloc,dim,mesh_bcs,nrbx1,nrbx2,nrbx3,root_level,nnew);
            }
          }
        }
      }
    }
    pib=pib->pnext;
  }

  if(multilevel==true) {
    if(block_size.nx1%2==1 || (block_size.nx2%2==1 && block_size.nx2>1)
                           || (block_size.nx3%2==1 && block_size.nx3>1)) {
      msg << "### FATAL ERROR in Mesh constructor" << std::endl
      << "The size of MeshBlock must be divisible by 2 in order to use SMR or AMR."
      << std::endl;
      throw std::runtime_error(msg.str().c_str());
    }
  }

  face_only=true;
  if (MAGNETIC_FIELDS_ENABLED || multilevel==true || VISCOSITY)
    face_only=false;

  maxneighbor_=BufferID(dim, multilevel, face_only);

  // initial mesh hierarchy construction is completed here

  tree.CountMeshBlock(nbtotal);
  loclist=new LogicalLocation[nbtotal];
  tree.GetMeshBlockList(loclist,NULL,nbtotal);

// check if there are sufficient blocks
#ifdef MPI_PARALLEL
  if(nbtotal < Globals::nranks) {
    if(test_flag==0) {
      msg << "### FATAL ERROR in Mesh constructor" << std::endl
          << "Too few blocks: nbtotal (" << nbtotal << ") < nranks ("<< Globals::nranks
          << ")" << std::endl;
      throw std::runtime_error(msg.str().c_str());
    }
    else { // test
      std::cout << "### Warning in Mesh constructor" << std::endl
          << "Too few blocks: nbtotal (" << nbtotal << ") < nranks ("<< Globals::nranks
          << ")" << std::endl;
    }
  }
#endif

  ranklist=new int[nbtotal];
  nslist=new int[Globals::nranks];
  nblist=new int[Globals::nranks];
  costlist=new Real[nbtotal];
  if(adaptive==true) { // allocate arrays for AMR
    nref = new int [Globals::nranks];
    nderef = new int [Globals::nranks];
    rdisp = new int [Globals::nranks];
    ddisp = new int [Globals::nranks];
    bnref = new int [Globals::nranks];
    bnderef = new int [Globals::nranks];
    brdisp = new int [Globals::nranks];
    bddisp = new int [Globals::nranks];
  }

  for(int i=0;i<nbtotal;i++)
    costlist[i]=1.0; // the simplest estimate; all the blocks are equal

  LoadBalancing(costlist, ranklist, nslist, nblist, nbtotal);

  // Mesh test only; do not create meshes
  if(test_flag>0) {
    if(Globals::my_rank==0)
      MeshTest(dim);
    return;
  }

  // create MeshBlock list for this process
  int nbs=nslist[Globals::my_rank];
  int nbe=nbs+nblist[Globals::my_rank]-1;
// create MeshBlock list for this process
  for(int i=nbs;i<=nbe;i++) {
    SetBlockSizeAndBoundaries(loclist[i], block_size, block_bcs, block_rad_bcs);
    // create a block and add into the link list
    if(i==nbs) {
      pblock = new MeshBlock(i, i-nbs, loclist[i], block_size, block_bcs,
                            block_rad_bcs, this, pin);
      pfirst = pblock;
    }
    else {
      pblock->next = new MeshBlock(i, i-nbs, loclist[i], block_size, block_bcs,
                                   block_rad_bcs, this, pin);
      pblock->next->prev = pblock;
      pblock = pblock->next;
    }

    pblock->SearchAndSetNeighbors(tree, ranklist, nslist);
  }
  pblock=pfirst;

// create new Task List, requires mesh to already be constructed
  ptlist = new TaskList(this);

}


//--------------------------------------------------------------------------------------
// Mesh constructor for restarting. Load the restarting file

Mesh::Mesh(ParameterInput *pin, IOWrapper& resfile, int test_flag)
{
  std::stringstream msg;
  RegionSize block_size;
  MeshBlock *pfirst;
  int i, j, nerr, dim;
  IOWrapperSize_t *offset;

// mesh test
  if(test_flag>0) Globals::nranks=test_flag;

// read time and cycle limits from input file

  start_time = pin->GetOrAddReal("time","start_time",0.0);
  tlim       = pin->GetReal("time","tlim");
  cfl_number = pin->GetReal("time","cfl_number");
  nlim = pin->GetOrAddInteger("time","nlim",-1);

// read number of OpenMP threads for mesh
  num_mesh_threads_ = pin->GetOrAddInteger("mesh","num_threads",1);
  if (num_mesh_threads_ < 1) {
    msg << "### FATAL ERROR in Mesh constructor" << std::endl
        << "Number of OpenMP threads must be >= 1, but num_threads=" 
        << num_mesh_threads_ << std::endl;
    throw std::runtime_error(msg.str().c_str());
  }

  // read from the restarting file (everyone)
  // the file is already open and the pointer is set to after <par_end>
  nerr=0;
  if(resfile.Read(&nbtotal, sizeof(int), 1)!=1) nerr++;
  if(resfile.Read(&root_level, sizeof(int), 1)!=1) nerr++;
  current_level=root_level;
  if(resfile.Read(&mesh_size, sizeof(RegionSize), 1)!=1) nerr++;
  if(resfile.Read(mesh_bcs, sizeof(enum BoundaryFlag), 6)!=6) nerr++;
  if(RADIATION_ENABLED)
    if(resfile.Read(mesh_rad_bcs, sizeof(enum BoundaryFlag), 6)!=6) nerr++;
  if(resfile.Read(&time, sizeof(Real), 1)!=1) nerr++;
  if(resfile.Read(&dt, sizeof(Real), 1)!=1) nerr++;
  if(resfile.Read(&ncycle, sizeof(int), 1)!=1) nerr++;
  if(nerr>0) {
    msg << "### FATAL ERROR in Mesh constructor" << std::endl
        << "The restarting file is broken." << std::endl;
    resfile.Close();
    throw std::runtime_error(msg.str().c_str());
  }

  max_level = pin->GetOrAddInteger("mesh","maxlevel",1)+root_level-1;

  dim=1;
  if(mesh_size.nx2>1) dim=2;
  if(mesh_size.nx3>1) dim=3;

// check cfl_number
  if(cfl_number > 1.0 && mesh_size.nx2==1) {
    msg << "### FATAL ERROR in Mesh constructor" << std::endl
        << "The CFL number must be smaller than 1.0 in 1D simulation" << std::endl;
    throw std::runtime_error(msg.str().c_str());
  }
  if(cfl_number > 0.5 && mesh_size.nx2 > 1) {
    msg << "### FATAL ERROR in Mesh constructor" << std::endl
        << "The CFL number must be smaller than 0.5 in 2D/3D simulation" << std::endl;
    throw std::runtime_error(msg.str().c_str());
  }

  //initialize
  loclist=new LogicalLocation[nbtotal];
  offset=new IOWrapperSize_t[nbtotal];
  costlist=new Real[nbtotal];
  ranklist=new int[nbtotal];
  nslist=new int[Globals::nranks];
  nblist=new int[Globals::nranks];

  int nx1 = pin->GetOrAddReal("meshblock","nx1",mesh_size.nx1);
  int nx2 = pin->GetOrAddReal("meshblock","nx2",mesh_size.nx2);
  int nx3 = pin->GetOrAddReal("meshblock","nx3",mesh_size.nx3);

// calculate the number of the blocks
  nrbx1=mesh_size.nx1/nx1;
  nrbx2=mesh_size.nx2/nx2;
  nrbx3=mesh_size.nx3/nx3;

  // read the id list (serial, because we need the costs for load balancing)
  // ... perhaps I should pack them.
  multilevel=false;
  nerr=0;
  for(int i=0;i<nbtotal;i++) {
    int bgid;
    if(resfile.Read(&bgid,sizeof(int),1)!=1) nerr++;
    if(resfile.Read(&(loclist[i]),sizeof(LogicalLocation),1)!=1) nerr++;
    if(loclist[i].level!=root_level) multilevel=true;
    if(loclist[i].level>current_level) current_level=loclist[i].level;
    if(resfile.Read(&(costlist[i]),sizeof(Real),1)!=1) nerr++;
    if(resfile.Read(&(offset[i]),sizeof(IOWrapperSize_t),1)!=1) nerr++;
  }
  if(nerr>0) {
    msg << "### FATAL ERROR in Mesh constructor" << std::endl
        << "The restarting file is broken." << std::endl;
    resfile.Close();
    throw std::runtime_error(msg.str().c_str());
  }

  adaptive=false;
  if(pin->GetOrAddString("mesh","refinement","static")=="adaptive")
    adaptive=true, multilevel=true;

  //initialize user-enrollable functions
  if(mesh_size.x1rat!=1.0)
    user_meshgen_[x1dir]=true;
  else
    user_meshgen_[x1dir]=false;
  if(mesh_size.x2rat!=1.0)
    user_meshgen_[x2dir]=true;
  else
    user_meshgen_[x2dir]=false;
  if(mesh_size.x3rat!=1.0)
    user_meshgen_[x3dir]=true;
  else
    user_meshgen_[x3dir]=false;
  MeshGenerator_[x1dir]=DefaultMeshGeneratorX1;
  MeshGenerator_[x2dir]=DefaultMeshGeneratorX2;
  MeshGenerator_[x3dir]=DefaultMeshGeneratorX3;
  for(int dir=0; dir<6; dir++){
    BoundaryFunction_[dir]=NULL;
    RadBoundaryFunction_[dir]=NULL;
  }
  AMRFlag_=NULL;
  UserSourceTerm_=NULL;
  InitUserMeshProperties(pin);

  face_only=true;
  if (MAGNETIC_FIELDS_ENABLED || multilevel==true || VISCOSITY)
    face_only=false;

  maxneighbor_=BufferID(dim, multilevel, face_only);

  // rebuild the Block Tree
  for(int i=0;i<nbtotal;i++)
    tree.AddMeshBlockWithoutRefine(loclist[i],nrbx1,nrbx2,nrbx3,root_level);
  int nnb;
  // check the tree structure, and assign GID
  tree.GetMeshBlockList(loclist, NULL, nnb);
  if(nnb!=nbtotal) {
    msg << "### FATAL ERROR in Mesh constructor" << std::endl
        << "Tree reconstruction failed. The total numbers of the blocks do not match. ("
        << nbtotal << " != " << nnb << ")" << std::endl;
    throw std::runtime_error(msg.str().c_str());
  }

#ifdef MPI_PARALLEL
  if(nbtotal < Globals::nranks) {
    if(test_flag==0) {
      msg << "### FATAL ERROR in Mesh constructor" << std::endl
          << "Too few blocks: nbtotal (" << nbtotal << ") < nranks ("<< Globals::nranks
          << ")" << std::endl;
      throw std::runtime_error(msg.str().c_str());
    }
    else { // test
      std::cout << "### Warning in Mesh constructor" << std::endl
          << "Too few blocks: nbtotal (" << nbtotal << ") < nranks ("<< Globals::nranks
          << ")" << std::endl;
      return;
    }
  }
#endif

  if(adaptive==true) { // allocate arrays for AMR
    nref = new int [Globals::nranks];
    nderef = new int [Globals::nranks];
    rdisp = new int [Globals::nranks];
    ddisp = new int [Globals::nranks];
    bnref = new int [Globals::nranks];
    bnderef = new int [Globals::nranks];
    brdisp = new int [Globals::nranks];
    bddisp = new int [Globals::nranks];
  }

  LoadBalancing(costlist, ranklist, nslist, nblist, nbtotal);

  // Mesh test only; do not create meshes
  if(test_flag>0) {
    if(Globals::my_rank==0)
      MeshTest(dim);
    delete [] offset;
    return;
  }

  // load MeshBlocks (parallel)
  int nbs=nslist[Globals::my_rank];
  int nbe=nbs+nblist[Globals::my_rank]-1;  
  for(i=nbs;i<=nbe;i++) {
    // create a block and add into the link list
    if(i==nbs) {
      pblock = new MeshBlock(i, i-nbs, this, pin, loclist[i], resfile, offset[i],
                             costlist[i], ranklist, nslist);
      pfirst = pblock;
    }
    else {
      pblock->next = new MeshBlock(i, i-nbs, this, pin, loclist[i], resfile,
                                   offset[i], costlist[i], ranklist, nslist);
      pblock->next->prev = pblock;
      pblock = pblock->next;
    }
    pblock->SearchAndSetNeighbors(tree, ranklist, nslist);
  }
  pblock=pfirst;

// create new Task List
  ptlist = new TaskList(this);

// clean up
  delete [] offset;
}


// destructor

Mesh::~Mesh()
{
  TerminateUserMeshProperties();
  while(pblock->prev != NULL) // should not be true
    delete pblock->prev;
  while(pblock->next != NULL)
    delete pblock->next;
  delete pblock;
  delete ptlist;
  delete [] nslist;
  delete [] nblist;
  delete [] ranklist;
  delete [] costlist;
  delete [] loclist;
  if(adaptive==true) { // allocate arrays for AMR
    delete [] nref;
    delete [] nderef;
    delete [] rdisp;
    delete [] ddisp;
    delete [] bnref;
    delete [] bnderef;
    delete [] brdisp;
    delete [] bddisp;
  }

}


//--------------------------------------------------------------------------------------
//! \fn void Mesh::MeshTest(int dim)
//  \brief print the mesh structure information

void Mesh::MeshTest(int dim)
{
  int i, j, nbt=0;
  long int lx1, lx2, lx3;
  int ll;
  Real mycost=0, mincost=FLT_MAX, maxcost=0.0, totalcost=0.0;
  int *nb=new int [max_level-root_level+1];
  FILE *fp;
  if(dim>=2) {
    if ((fp = fopen("meshtest.dat","wb")) == NULL) {
      std::cout << "### ERROR in function Mesh::MeshTest" << std::endl
                << "Cannot open meshtest.dat" << std::endl;
      return;
    }
  }

  std::cout << "Logical level of the physical root grid = "<< root_level << std::endl;
  std::cout << "Logical level of maximum refinement = "<< current_level << std::endl;
  std::cout << "List of MeshBlocks" << std::endl;
  for(i=root_level;i<=max_level;i++) {
    Real dx=1.0/(Real)(1L<<i);
    nb[i-root_level]=0;
    for(j=0;j<nbtotal;j++) {
      if(loclist[j].level==i) {
        long int &lx1=loclist[j].lx1;
        long int &lx2=loclist[j].lx2;
        long int &lx3=loclist[j].lx3;
        int &ll=loclist[j].level;
        std::cout << "MeshBlock " << j << ", lx1 = "
                  << loclist[j].lx1 << ", lx2 = " << lx2 <<", lx3 = " << lx3
                  << ", logical level = " << ll << ", physical level = "
                  << ll-root_level << ", cost = " << costlist[j]
                  << ", rank = " << ranklist[j] << std::endl;
        mincost=std::min(mincost,costlist[i]);
        maxcost=std::max(maxcost,costlist[i]);
        totalcost+=costlist[i];
        nb[i-root_level]++;
        if(dim==2) {
          fprintf(fp, "#MeshBlock %d at %ld %ld %ld %d\n", j, lx1, lx2, lx3, ll);
          fprintf(fp, "%g %g %d %d\n", lx1*dx, lx2*dx, ll, ranklist[j]);
          fprintf(fp, "%g %g %d %d\n", lx1*dx+dx, lx2*dx, ll, ranklist[j]);
          fprintf(fp, "%g %g %d %d\n", lx1*dx+dx, lx2*dx+dx, ll, ranklist[j]);
          fprintf(fp, "%g %g %d %d\n", lx1*dx, lx2*dx+dx, ll, ranklist[j]);
          fprintf(fp, "%g %g %d %d\n\n\n", lx1*dx, lx2*dx, ll, ranklist[j]);
        }
        if(dim==3) {
          fprintf(fp, "#MeshBlock %d at %ld %ld %ld %d\n", j, lx1, lx2, lx3, ll);
          fprintf(fp, "%g %g %g %d %d\n", lx1*dx, lx2*dx, lx3*dx, ll, ranklist[j]);
          fprintf(fp, "%g %g %g %d %d\n", lx1*dx+dx, lx2*dx, lx3*dx, ll, ranklist[j]);
          fprintf(fp, "%g %g %g %d %d\n", lx1*dx+dx, lx2*dx+dx, lx3*dx, ll, ranklist[j]);
          fprintf(fp, "%g %g %g %d %d\n", lx1*dx, lx2*dx+dx, lx3*dx, ll, ranklist[j]);
          fprintf(fp, "%g %g %g %d %d\n", lx1*dx, lx2*dx, lx3*dx, ll, ranklist[j]);
          fprintf(fp, "%g %g %g %d %d\n", lx1*dx, lx2*dx, lx3*dx+dx, ll, ranklist[j]);
          fprintf(fp, "%g %g %g %d %d\n", lx1*dx+dx, lx2*dx, lx3*dx+dx, ll, ranklist[j]);
          fprintf(fp, "%g %g %g %d %d\n", lx1*dx+dx, lx2*dx, lx3*dx, ll, ranklist[j]);
          fprintf(fp, "%g %g %g %d %d\n", lx1*dx+dx, lx2*dx, lx3*dx+dx, ll, ranklist[j]);
          fprintf(fp, "%g %g %g %d %d\n", lx1*dx+dx, lx2*dx+dx, lx3*dx+dx, ll, ranklist[j]);
          fprintf(fp, "%g %g %g %d %d\n", lx1*dx+dx, lx2*dx+dx, lx3*dx, ll, ranklist[j]);
          fprintf(fp, "%g %g %g %d %d\n", lx1*dx+dx, lx2*dx+dx, lx3*dx+dx, ll, ranklist[j]);
          fprintf(fp, "%g %g %g %d %d\n", lx1*dx, lx2*dx+dx, lx3*dx+dx, ll, ranklist[j]);
          fprintf(fp, "%g %g %g %d %d\n", lx1*dx, lx2*dx+dx, lx3*dx, ll, ranklist[j]);
          fprintf(fp, "%g %g %g %d %d\n", lx1*dx, lx2*dx+dx, lx3*dx+dx, ll, ranklist[j]);
          fprintf(fp, "%g %g %g %d %d\n", lx1*dx, lx2*dx, lx3*dx+dx, ll, ranklist[j]);
          fprintf(fp, "%g %g %g %d %d\n\n\n", lx1*dx, lx2*dx, lx3*dx, ll, ranklist[j]);
        }
      }
    }
  }
  if(dim>=2) fclose(fp);

  std::cout << std::endl;

  for(i=root_level;i<=max_level;i++) {
    if(nb[i-root_level]!=0)
      std::cout << "Level " << i-root_level << " (logical level " << i << ") : "
        << nb[i-root_level] << " MeshBlocks" << std::endl;
  }

  std::cout << "Total : " << nbtotal << " MeshBlocks" << std::endl << std::endl;
  std::cout << "Load Balance :" << std::endl;
  std::cout << "Minimum cost = " << mincost << ", Maximum cost = " << maxcost
            << ", Average cost = " << totalcost/nbtotal << std::endl;
  j=0;
  nbt=0;
  for(i=0;i<nbtotal;i++) {
    if(ranklist[i]==j) {
      mycost+=costlist[i];
      nbt++;
    }
    else if(ranklist[i]!=j) {
      std::cout << "Rank " << j << ": " << nbt <<" MeshBlocks, cost = " << mycost
      << std::endl;
      mycost=costlist[i];
      nbt=1;
      j++;
    }
  }
  std::cout << "Rank " << j << ": " << nbt <<" MeshBlocks, cost = " << mycost << std::endl;

  delete [] nb;
  return;
}

//--------------------------------------------------------------------------------------
// MeshBlock constructor: constructs coordinate, boundary condition, hydro, field
//                        and mesh refinement objects.

MeshBlock::MeshBlock(int igid, int ilid, LogicalLocation iloc, RegionSize input_block,
<<<<<<< HEAD
                     enum BoundaryFlag *input_bcs, enum BoundaryFlag *input_rad_bcs,
                    Mesh *pm, ParameterInput *pin)
=======
           enum BoundaryFlag *input_bcs, Mesh *pm, ParameterInput *pin, bool ref_flag)
>>>>>>> 32b4cd30
{
  std::stringstream msg;
  int root_level;
  pmy_mesh = pm;
  root_level = pm->root_level;
  block_size = input_block;
  for(int i=0; i<6; i++) block_bcs[i] = input_bcs[i];
  for(int i=0; i<6; i++) block_rad_bcs[i] = input_rad_bcs[i];
  prev=NULL;
  next=NULL;
  gid=igid;
  lid=ilid;
  loc=iloc;
  cost=1.0;

// initialize grid indices

  is = NGHOST;
  ie = is + block_size.nx1 - 1;

  if (block_size.nx2 > 1) {
    js = NGHOST;
    je = js + block_size.nx2 - 1;
  } else {
    js = je = 0;
  }

  if (block_size.nx3 > 1) {
    ks = NGHOST;
    ke = ks + block_size.nx3 - 1;
  } else {
    ks = ke = 0;
  }

  if(pm->multilevel==true) {
    cnghost=(NGHOST+1)/2+1;
    cis=cnghost; cie=cis+block_size.nx1/2-1;
    cjs=cje=cks=cke=0;
    if(block_size.nx2>1) // 2D or 3D
      cjs=cnghost, cje=cjs+block_size.nx2/2-1;
    if(block_size.nx3>1) // 3D
      cks=cnghost, cke=cks+block_size.nx3/2-1;
  }

  if(ref_flag==false) { // too noisy for AMR
    std::cout << "MeshBlock " << gid << ", rank = " << Globals::my_rank << ", lx1 = "
              << loc.lx1 << ", lx2 = " << loc.lx2 <<", lx3 = " << loc.lx3
              << ", level = " << loc.level << std::endl;
    std::cout << "is=" << is << " ie=" << ie << " x1min=" << block_size.x1min
              << " x1max=" << block_size.x1max << std::endl;
    std::cout << "js=" << js << " je=" << je << " x2min=" << block_size.x2min
              << " x2max=" << block_size.x2max << std::endl;
    std::cout << "ks=" << ks << " ke=" << ke << " x3min=" << block_size.x3min
              << " x3max=" << block_size.x3max << std::endl;
  }

// construct Coordinates and Hydro objects stored in MeshBlock class.  Note that the
// initial conditions for the hydro are set in problem generator called from main, not
// in the Hydro constructor
 
  pcoord = new Coordinates(this, pin);
<<<<<<< HEAD
  // Need to create prad before pmr, as pmr needs prad
  if (RADIATION_ENABLED)
    prad = new Radiation(this, pin);

=======
  if(ref_flag==false)
    pcoord->CheckMeshSpacing();
>>>>>>> 32b4cd30
  if(pm->multilevel==true)
    pmr = new MeshRefinement(this, pin);
  phydro = new Hydro(this, pin);
  if (MAGNETIC_FIELDS_ENABLED)
    pfield = new Field(this, pin);
  pbval  = new BoundaryValues(this, pin);
  if (block_bcs[INNER_X2] == POLAR_BNDRY) {
    int level = loc.level - pmy_mesh->root_level;
    int num_north_polar_blocks = pmy_mesh->nrbx3 * (1 << level);
    polar_neighbor_north = new PolarNeighborBlock[num_north_polar_blocks];
  }
  if (block_bcs[OUTER_X2] == POLAR_BNDRY) {
    int level = loc.level - pmy_mesh->root_level;
    int num_south_polar_blocks = pmy_mesh->nrbx3 * (1 << level);
    polar_neighbor_south = new PolarNeighborBlock[num_south_polar_blocks];
  }
  
  InitUserMeshBlockProperties(pin);


  return;
}

//--------------------------------------------------------------------------------------
// MeshBlock constructor for restarting

MeshBlock::MeshBlock(int igid, int ilid, Mesh *pm, ParameterInput *pin,
                     LogicalLocation iloc, IOWrapper& resfile, IOWrapperSize_t offset,
                     Real icost, int *ranklist, int *nslist)
{
  std::stringstream msg;
  pmy_mesh = pm;
  prev=NULL;
  next=NULL;
  gid=igid;
  lid=ilid;
  loc=iloc;
  cost=icost;
  int nerr=0;
//  task=NULL;

  // seek the file
  resfile.Seek(offset);
  // load block structure
  if(resfile.Read(&block_size, sizeof(RegionSize), 1)!=1) nerr++;
  if(resfile.Read(block_bcs, sizeof(int), 6)!=6) nerr++;
  if(RADIATION_ENABLED)
    if(resfile.Read(block_rad_bcs, sizeof(int), 6)!=6) nerr++;

  if(nerr>0) {
    msg << "### FATAL ERROR in MeshBlock constructor" << std::endl
        << "The restarting file is broken." << std::endl;
    resfile.Close();
    throw std::runtime_error(msg.str().c_str());
  }

// initialize grid indices

  is = NGHOST;
  ie = is + block_size.nx1 - 1;

  if (block_size.nx2 > 1) {
    js = NGHOST;
    je = js + block_size.nx2 - 1;
  } else {
    js = je = 0;
  }

  if (block_size.nx3 > 1) {
    ks = NGHOST;
    ke = ks + block_size.nx3 - 1;
  } else {
    ks = ke = 0;
  }

  if(pm->multilevel==true) {
    cnghost=(NGHOST+1)/2+1;
    cis=cnghost; cie=cis+block_size.nx1/2-1;
    cjs=cje=cks=cke=0;
    if(block_size.nx2>1) // 2D or 3D
      cjs=cnghost, cje=cjs+block_size.nx2/2-1;
    if(block_size.nx3>1) // 3D
      cks=cnghost, cke=cks+block_size.nx3/2-1;
  }

  std::cout << "MeshBlock " << gid << ", rank = " << Globals::my_rank << ", lx1 = "
            << loc.lx1 << ", lx2 = " << loc.lx2 <<", lx3 = " << loc.lx3
            << ", level = " << loc.level << std::endl;
  std::cout << "is=" << is << " ie=" << ie << " x1min=" << block_size.x1min
            << " x1max=" << block_size.x1max << std::endl;
  std::cout << "js=" << js << " je=" << je << " x2min=" << block_size.x2min
            << " x2max=" << block_size.x2max << std::endl;
  std::cout << "ks=" << ks << " ke=" << ke << " x3min=" << block_size.x3min
            << " x3max=" << block_size.x3max << std::endl;

  // create coordinates, hydro, field, and boundary conditions
  pcoord = new Coordinates(this, pin);
  if (RADIATION_ENABLED)
    prad = new Radiation(this, pin);
  
  if(pm->multilevel==true)
    pmr = new MeshRefinement(this, pin);
  phydro = new Hydro(this, pin);
  if (MAGNETIC_FIELDS_ENABLED)
    pfield = new Field(this, pin);

  pbval  = new BoundaryValues(this, pin);
  if (block_bcs[INNER_X2] == POLAR_BNDRY) {
    int level = loc.level - pmy_mesh->root_level;
    int num_north_polar_blocks = pmy_mesh->nrbx3 * (1 << level);
    polar_neighbor_north = new PolarNeighborBlock[num_north_polar_blocks];
  }
  if (block_bcs[OUTER_X2] == POLAR_BNDRY) {
    int level = loc.level - pmy_mesh->root_level;
    int num_south_polar_blocks = pmy_mesh->nrbx3 * (1 << level);
    polar_neighbor_south = new PolarNeighborBlock[num_south_polar_blocks];
  }

  // load hydro and field data
  nerr=0;
  if(resfile.Read(phydro->u.GetArrayPointer(),sizeof(Real),
                         phydro->u.GetSize())!=phydro->u.GetSize()) nerr++;
  // copy it into the half-step arrays
  memcpy(phydro->u1.GetArrayPointer(), phydro->u.GetArrayPointer(),
         phydro->u.GetSize()*sizeof(Real));
  if (GENERAL_RELATIVITY) {
    if(resfile.Read(phydro->w.GetArrayPointer(),sizeof(Real),
                           phydro->w.GetSize())!=phydro->w.GetSize()) nerr++;
    if(resfile.Read(phydro->w1.GetArrayPointer(),sizeof(Real),
                           phydro->w1.GetSize())!=phydro->w1.GetSize()) nerr++;
  }
  if (MAGNETIC_FIELDS_ENABLED) {
    if(resfile.Read(pfield->b.x1f.GetArrayPointer(),sizeof(Real),
               pfield->b.x1f.GetSize())!=pfield->b.x1f.GetSize()) nerr++;
    if(resfile.Read(pfield->b.x2f.GetArrayPointer(),sizeof(Real),
               pfield->b.x2f.GetSize())!=pfield->b.x2f.GetSize()) nerr++;
    if(resfile.Read(pfield->b.x3f.GetArrayPointer(),sizeof(Real),
               pfield->b.x3f.GetSize())!=pfield->b.x3f.GetSize()) nerr++;
    memcpy(pfield->b1.x1f.GetArrayPointer(), pfield->b.x1f.GetArrayPointer(),
           pfield->b.x1f.GetSize()*sizeof(Real));
    memcpy(pfield->b1.x2f.GetArrayPointer(), pfield->b.x2f.GetArrayPointer(),
           pfield->b.x2f.GetSize()*sizeof(Real));
    memcpy(pfield->b1.x3f.GetArrayPointer(), pfield->b.x3f.GetArrayPointer(),
           pfield->b.x3f.GetSize()*sizeof(Real));
  }
  if (RADIATION_ENABLED) {
    if(resfile.Read(prad->ir.GetArrayPointer(),sizeof(Real),
                    prad->ir.GetSize())!=prad->ir.GetSize()) nerr++;
  }

  if(nerr>0) {
    msg << "### FATAL ERROR in MeshBlock constructor" << std::endl
        << "The restarting file is broken." << std::endl;
    resfile.Close();
    throw std::runtime_error(msg.str().c_str());
  }
  
  InitUserMeshBlockProperties(pin);
  
  return;
}

// destructor

MeshBlock::~MeshBlock()
{
  if(prev!=NULL) prev->next=next;
  if(next!=NULL) next->prev=prev;

  delete pcoord;
  delete phydro;
  if (MAGNETIC_FIELDS_ENABLED)
    delete pfield;
  if (block_bcs[INNER_X2] == POLAR_BNDRY)
    delete[] polar_neighbor_north;
  if (block_bcs[OUTER_X2] == POLAR_BNDRY)
    delete[] polar_neighbor_south;
  delete pbval;
}


//--------------------------------------------------------------------------------------
// \!fn void Mesh::NewTimeStep(void)
// \brief function that loops over all MeshBlocks and find new timestep
//        this assumes that phydro->NewBlockTimeStep is already called

void Mesh::NewTimeStep(void)
{
  MeshBlock *pmb = pblock;
  Real min_dt=pmb->new_block_dt;
  pmb=pmb->next;
  while (pmb != NULL)  {
    min_dt=std::min(min_dt,pmb->new_block_dt);
    pmb=pmb->next;
  }
#ifdef MPI_PARALLEL
  MPI_Allreduce(MPI_IN_PLACE,&min_dt,1,MPI_ATHENA_REAL,MPI_MIN,MPI_COMM_WORLD);
#endif
  // set it
  dt=std::min(min_dt*cfl_number,2.0*dt);
  if (time < tlim && tlim-time < dt)  // timestep would take us past desired endpoint
    dt = tlim-time;
  return;
}


//--------------------------------------------------------------------------------------
//! \fn void Mesh::EnrollUserBoundaryFunction(enum BoundaryFace dir, BValHydro_t my_bc)
//  \brief Enroll a user-defined boundary function

void Mesh::EnrollUserBoundaryFunction(enum BoundaryFace dir, BValFunc_t my_bc)
{
  std::stringstream msg;
  if(dir<0 || dir>5) {
    msg << "### FATAL ERROR in EnrollBoundaryCondition function" << std::endl
        << "dirName = " << dir << " not valid" << std::endl;
    throw std::runtime_error(msg.str().c_str());
  }
  if(mesh_bcs[dir]!=USER_BNDRY) {
    msg << "### FATAL ERROR in EnrollUserBoundaryFunction" << std::endl
        << "The boundary condition flag must be set to the string 'user' in the "
        << " <mesh> block in the input file to use user-enrolled BCs" << std::endl;
    throw std::runtime_error(msg.str().c_str());
  }
  BoundaryFunction_[dir]=my_bc;
  return;
}


void Mesh::EnrollUserRadBoundaryFunction(enum BoundaryFace dir, RadBValFunc_t my_bc)
{
  std::stringstream msg;
  if(dir<0 || dir>5) {
    msg << "### FATAL ERROR in EnrollRadBoundaryCondition function" << std::endl
        << "dirName = " << dir << " not valid" << std::endl;
    throw std::runtime_error(msg.str().c_str());
  }
  if(mesh_rad_bcs[dir]!=USER_BNDRY) {
    msg << "### FATAL ERROR in EnrollUserRadBoundaryFunction" << std::endl
        << "The boundary condition flag must be set to the string 'user' in the "
        << " <mesh> block in the input file to use user-enrolled radiation BCs"
        << std::endl;
    throw std::runtime_error(msg.str().c_str());
  }
  RadBoundaryFunction_[dir]=my_bc;
  return;
}


//--------------------------------------------------------------------------------------
//! \fn void Mesh::EnrollUserRefinementCondition(AMRFlag_t amrflag)
//  \brief Enroll a user-defined function for checking refinement criteria
void Mesh::EnrollUserRefinementCondition(AMRFlag_t amrflag)
{
  if(adaptive==true)
    AMRFlag_=amrflag;
  return;
}


//--------------------------------------------------------------------------------------
//! \fn void Mesh::EnrollUserMeshGenerator(enum direction, MeshGenFunc_t my_mg)
//  \brief Enroll a user-defined function for Mesh generation
void Mesh::EnrollUserMeshGenerator(enum direction dir, MeshGenFunc_t my_mg)
{
  std::stringstream msg;
  if(dir<0 || dir>3) {
    msg << "### FATAL ERROR in EnrollUserMeshGenerator function" << std::endl
        << "dirName = " << dir << " not valid" << std::endl;
    throw std::runtime_error(msg.str().c_str());
  }
  user_meshgen_[dir]=true;
  MeshGenerator_[dir]=my_mg;
  return;
}


//--------------------------------------------------------------------------------------
//! \fn void Mesh::EnrollUserSourceTermFunction(SrcTermFunc_t my_func)
//  \brief Enroll a user-defined source function

void Mesh::EnrollUserSourceTermFunction(SrcTermFunc_t my_func)
{
  UserSourceTerm_ = my_func;
  return;
}


//--------------------------------------------------------------------------------------
// \!fn void Mesh::Initialize(int res_flag, ParameterInput *pin)
// \brief  initialization before the main loop

void Mesh::Initialize(int res_flag, ParameterInput *pin)
{
  MeshBlock *pmb;
  Hydro *phydro;
  Field *pfield;
  Radiation *prad;
  BoundaryValues *pbval;
  std::stringstream msg;
  int inb=nbtotal;

  bool iflag=true;
  do {
    if(res_flag==0) {
      pmb = pblock;
      while (pmb != NULL)  {
        pmb->ProblemGenerator(pin);
        pmb->pbval->CheckBoundary();
        pmb=pmb->next;
      }
    }

    pmb = pblock;
    while (pmb != NULL)  {
      pmb->pbval->Initialize();
      pmb->pbval->StartReceivingForInit();
      pmb=pmb->next;
    }

    pmb = pblock;
    while (pmb != NULL)  {
      phydro=pmb->phydro;
      pfield=pmb->pfield;
      pbval=pmb->pbval;
<<<<<<< HEAD
      pbval->SendCenterBoundaryBuffers(phydro->u,HYDRO,0);
      if(RADIATION_ENABLED){
        prad=pmb->prad;
        pbval->SendCenterBoundaryBuffers(prad->ir,RAD,0);
      }
=======
      pbval->SendHydroBoundaryBuffers(phydro->u, 0);
>>>>>>> 32b4cd30
      if (MAGNETIC_FIELDS_ENABLED)
        pbval->SendFieldBoundaryBuffers(pfield->b,0);
      // Send primitives to enable cons->prim inversion before prolongation
      if (GENERAL_RELATIVITY && multilevel)
        pbval->SendHydroBoundaryBuffers(phydro->w, 1, false);
      pmb=pmb->next;
    }

    pmb = pblock;
    while (pmb != NULL)  {
      phydro=pmb->phydro;
      prad=pmb->prad;
      pfield=pmb->pfield;
      pbval=pmb->pbval;
<<<<<<< HEAD
      pbval->ReceiveCenterBoundaryBuffersWithWait(phydro->u,HYDRO,0);
      if(RADIATION_ENABLED){
        pbval->ReceiveCenterBoundaryBuffersWithWait(prad->ir,RAD,0);
      }
=======
      pbval->ReceiveHydroBoundaryBuffersWithWait(phydro->u, 0);
>>>>>>> 32b4cd30
      if (MAGNETIC_FIELDS_ENABLED)
        pbval->ReceiveFieldBoundaryBuffersWithWait(pfield->b, 0);
      // Receive primitives to enable cons->prim inversion before prolongation
      if (GENERAL_RELATIVITY and multilevel)
        pbval->ReceiveHydroBoundaryBuffersWithWait(phydro->w, 1);
      pmb->pbval->ClearBoundaryForInit();
      if(multilevel==true){
        pbval->ProlongateBoundaries(phydro->w, phydro->u, pfield->b, pfield->bcc);
        if(RADIATION_ENABLED){
          pbval->ProlongateRadBoundaries(prad->ir);
        }
      }

      int is=pmb->is, ie=pmb->ie, js=pmb->js, je=pmb->je, ks=pmb->ks, ke=pmb->ke;
      if(pmb->nblevel[1][1][0]!=-1) is-=NGHOST;
      if(pmb->nblevel[1][1][2]!=-1) ie+=NGHOST;
      if(pmb->block_size.nx2 > 1) {
        if(pmb->nblevel[1][0][1]!=-1) js-=NGHOST;
        if(pmb->nblevel[1][2][1]!=-1) je+=NGHOST;
      }
      if(pmb->block_size.nx3 > 1) {
        if(pmb->nblevel[0][1][1]!=-1) ks-=NGHOST;
        if(pmb->nblevel[2][1][1]!=-1) ke+=NGHOST;
      }
      phydro->peos->ConservedToPrimitive(phydro->u, phydro->w1, pfield->b, 
                                         phydro->w, pfield->bcc, pmb->pcoord,
                                         is, ie, js, je, ks, ke);
      pbval->ApplyPhysicalBoundaries(phydro->w, phydro->u, pfield->b, pfield->bcc);
      if(RADIATION_ENABLED)
        pbval->ApplyRadPhysicalBoundaries(prad->ir);
      pmb=pmb->next;
    }
    if((res_flag==0) && (adaptive==true)) {
      iflag=false;
      int onb=nbtotal;
      pmb = pblock;
      while (pmb != NULL)  {
        pmb->pmr->CheckRefinementCondition();
        pmb=pmb->next;
      }
      AdaptiveMeshRefinement(pin);
      if(nbtotal==onb) iflag=true;
      else if(nbtotal < onb && Globals::my_rank==0) {
         std::cout << "### Warning in Mesh::Initialize" << std::endl
         << "The number of MeshBlocks decreased during AMR grid initialization."
         << std::endl
         << "Possibly the refinement criteria have a problem." << std::endl;
      }
      if(nbtotal > 2*inb && Globals::my_rank==0) {
         std::cout << "### Warning in Mesh::Initialize" << std::endl
         << "The number of MeshBlocks increased more than twice during initialization."
         << std::endl
         << "More computing power than you expected may be required." << std::endl;
      }
    }
  } while(iflag==false);
  
  // Calculate radiation moments
  if(RADIATION_ENABLED){
     pmb=pblock;
     while (pmb != NULL){
        pmb->prad->CalculateMoment(pmb->prad->ir);
        // Update Opacity
        pmb->prad->UpdateOpacity(pmb,pmb->phydro->w);
       
        pmb=pmb->next;
     }
  }
  
  if(res_flag==0 || res_flag==2) {
    pmb = pblock;
    while (pmb != NULL)  {
      pmb->phydro->NewBlockTimeStep(pmb);
      pmb=pmb->next;
    }
    NewTimeStep();
  }
  return;
}


//--------------------------------------------------------------------------------------
//! \fn int64_t Mesh::GetTotalCells(void)
//  \brief return the total number of cells for performance counting

int64_t Mesh::GetTotalCells(void)
{
  return (int64_t)nbtotal*pblock->block_size.nx1*pblock->block_size.nx2
                  *pblock->block_size.nx3;
}

//--------------------------------------------------------------------------------------
//! \fn long int MeshBlock::GetBlockSizeInBytes(void)
//  \brief Calculate the block data size required for restarting.

size_t MeshBlock::GetBlockSizeInBytes(void)
{
  size_t size;

  size =sizeof(RegionSize)+sizeof(int)*6;
  size+=sizeof(Real)*phydro->u.GetSize();
  if (GENERAL_RELATIVITY) {
    size+=sizeof(Real)*phydro->w.GetSize();
    size+=sizeof(Real)*phydro->w1.GetSize();
  }
  if (MAGNETIC_FIELDS_ENABLED)
    size+=sizeof(Real)*(pfield->b.x1f.GetSize()+pfield->b.x2f.GetSize()
                       +pfield->b.x3f.GetSize());
  // please add the size counter here when new physics is introduced
  if (RADIATION_ENABLED){
    size+=sizeof(int)*6; // for radiation boundary flag mesh_rad_bcs
    size+=sizeof(Real)*prad->ir.GetSize();
  }

  return size;
}

//--------------------------------------------------------------------------------------
//! \fn void Mesh::UpdateOneStep(void)
//  \brief process the task list and advance one time step

void Mesh::UpdateOneStep(void)
{
  MeshBlock *pmb = pblock;
  int nb=nblist[Globals::my_rank];

  // initialize
  while (pmb != NULL)  {
    pmb->first_task=0;
    pmb->num_tasks_todo=ptlist->ntasks;
    for(int i=0; i<4; ++i) pmb->finished_tasks[i]=0; // encodes which tasks are done
    pmb->pbval->StartReceivingAll();
    pmb=pmb->next;
  }

  // main loop
  while(nb>0) {
    pmb = pblock;
    while (pmb != NULL)  {
      if(ptlist->DoOneTask(pmb)==TL_COMPLETE) // task list completed
        nb--;
      pmb=pmb->next;
    }
  }

  pmb = pblock;
  while (pmb != NULL)  {
    pmb->pbval->ClearBoundaryAll();
    pmb=pmb->next;
  }
  return;
}

//--------------------------------------------------------------------------------------
//! \fn MeshBlock* Mesh::FindMeshBlock(int tgid)
//  \brief return the MeshBlock whose gid is tgid

MeshBlock* Mesh::FindMeshBlock(int tgid)
{
  MeshBlock *pbl=pblock;
  while(pbl!=NULL)
  {
    if(pbl->gid==tgid)
      break;
    pbl=pbl->next;
  }
  return pbl;
}

//--------------------------------------------------------------------------------------
// \!fn void NeighborBlock::SetNeighbor(int irank, int ilevel, int igid, int ilid,
//                          int iox1, int iox2, int iox3, enum neighbor_type itype,
//                          int ibid, int itargetid, int ifi1=0, int ifi2=0,
//                          bool ipolar=false)
// \brief Set neighbor information

void NeighborBlock::SetNeighbor(int irank, int ilevel, int igid, int ilid,
  int iox1, int iox2, int iox3, enum neighbor_type itype, int ibid, int itargetid,
  bool ipolar, int ifi1=0, int ifi2=0)
{
  rank=irank; level=ilevel; gid=igid; lid=ilid; ox1=iox1; ox2=iox2; ox3=iox3;
  type=itype; bufid=ibid; targetid=itargetid; polar=ipolar; fi1=ifi1; fi2=ifi2;
  if(type==neighbor_face) {
    if(ox1==-1)      fid=INNER_X1;
    else if(ox1==1)  fid=OUTER_X1;
    else if(ox2==-1) fid=INNER_X2;
    else if(ox2==1)  fid=OUTER_X2;
    else if(ox3==-1) fid=INNER_X3;
    else if(ox3==1)  fid=OUTER_X3;
  }
  if(type==neighbor_edge) {
    if(ox3==0)      eid=(edgeid)(   ((ox1+1)>>1) | ((ox2+1)&2));
    else if(ox2==0) eid=(edgeid)(4+(((ox1+1)>>1) | ((ox3+1)&2)));
    else if(ox1==0) eid=(edgeid)(8+(((ox2+1)>>1) | ((ox3+1)&2)));
  }
  return;
}

//--------------------------------------------------------------------------------------
// \!fn void MeshBlock::SearchAndSetNeighbors(MeshBlockTree &tree, int *ranklist, int *nslist)
// \brief Search and set all the neighbor blocks

void MeshBlock::SearchAndSetNeighbors(MeshBlockTree &tree, int *ranklist, int *nslist)
{
  MeshBlockTree* neibt;
  int myox1, myox2=0, myox3=0, myfx1, myfx2, myfx3;
  myfx1=(int)(loc.lx1&1L);
  myfx2=(int)(loc.lx2&1L);
  myfx3=(int)(loc.lx3&1L);
  myox1=((int)(loc.lx1&1L))*2-1;
  if(block_size.nx2>1) myox2=((int)(loc.lx2&1L))*2-1;
  if(block_size.nx3>1) myox3=((int)(loc.lx3&1L))*2-1;
  long int nrbx1=pmy_mesh->nrbx1, nrbx2=pmy_mesh->nrbx2, nrbx3=pmy_mesh->nrbx3;

  int nf1=1, nf2=1;
  if(pmy_mesh->multilevel==true) {
    if(block_size.nx2>1) nf1=2;
    if(block_size.nx3>1) nf2=2;
  }
  int bufid=0;
  nneighbor=0;
  for(int k=0; k<=2; k++) {
    for(int j=0; j<=2; j++) {
      for(int i=0; i<=2; i++)
        nblevel[k][j][i]=-1;
    }
  }
  nblevel[1][1][1]=loc.level;

  // x1 face
  for(int n=-1; n<=1; n+=2) {
    neibt=tree.FindNeighbor(loc,n,0,0,block_bcs,nrbx1,nrbx2,nrbx3,pmy_mesh->root_level);
    if(neibt==NULL) { bufid+=nf1*nf2; continue;}
    if(neibt->flag==false) { // neighbor at finer level
      int fface=1-(n+1)/2; // 0 for OUTER_X1, 1 for INNER_X1
      nblevel[1][1][n+1]=neibt->loc.level+1;
      for(int f2=0;f2<nf2;f2++) {
        for(int f1=0;f1<nf1;f1++) {
          MeshBlockTree* nf=neibt->GetLeaf(fface,f1,f2);
          int fid = nf->gid;
          int nlevel=nf->loc.level;
          int tbid=FindBufferID(-n,0,0,0,0,pmy_mesh->maxneighbor_);
          neighbor[nneighbor].SetNeighbor(ranklist[fid], nlevel, fid,
              fid-nslist[ranklist[fid]], n, 0, 0, neighbor_face, bufid, tbid, false, f1,
              f2);
          bufid++; nneighbor++;
        }
      }
    }
    else { // neighbor at same or coarser level
      int nlevel=neibt->loc.level;
      int nid=neibt->gid;
      nblevel[1][1][n+1]=nlevel;
      int tbid;
      if(nlevel==loc.level) { // neighbor at same level
        tbid=FindBufferID(-n,0,0,0,0,pmy_mesh->maxneighbor_);
      }
      else { // neighbor at coarser level
        tbid=FindBufferID(-n,0,0,myfx2,myfx3,pmy_mesh->maxneighbor_);
      }
      neighbor[nneighbor].SetNeighbor(ranklist[nid], nlevel, nid,
          nid-nslist[ranklist[nid]], n, 0, 0, neighbor_face, bufid, tbid, false);
      bufid+=nf1*nf2; nneighbor++;
    }
  }
  if(block_size.nx2==1) return;

  // x2 face
  for(int n=-1; n<=1; n+=2) {
    neibt=tree.FindNeighbor(loc,0,n,0,block_bcs,nrbx1,nrbx2,nrbx3,pmy_mesh->root_level);
    if(neibt==NULL) { bufid+=nf1*nf2; continue;}
    if(neibt->flag==false) { // neighbor at finer level
      int fface=1-(n+1)/2; // 0 for OUTER_X2, 1 for INNER_X2
      nblevel[1][n+1][1]=neibt->loc.level+1;
      for(int f2=0;f2<nf2;f2++) {
        for(int f1=0;f1<nf1;f1++) {
          MeshBlockTree* nf=neibt->GetLeaf(f1,fface,f2);
          int fid = nf->gid;
          int nlevel=nf->loc.level;
          int tbid=FindBufferID(0,-n,0,0,0,pmy_mesh->maxneighbor_);
          neighbor[nneighbor].SetNeighbor(ranklist[fid], nlevel, fid,
              fid-nslist[ranklist[fid]], 0, n, 0, neighbor_face, bufid, tbid, false, f1,
              f2);
          bufid++; nneighbor++;
        }
      }
    }
    else { // neighbor at same or coarser level
      int nlevel=neibt->loc.level;
      int nid=neibt->gid;
      nblevel[1][n+1][1]=nlevel;
      int tbid;
      bool polar=false;
      if(nlevel==loc.level) { // neighbor at same level
        if ((n == -1 and block_bcs[INNER_X2] == POLAR_BNDRY)
            or (n == 1 and block_bcs[OUTER_X2] == POLAR_BNDRY)) {
          polar = true; // neighbor is across top or bottom pole
        }
        tbid=FindBufferID(0,polar?n:-n,0,0,0,pmy_mesh->maxneighbor_);
      }
      else { // neighbor at coarser level
        tbid=FindBufferID(0,-n,0,myfx1,myfx3,pmy_mesh->maxneighbor_);
      }
      neighbor[nneighbor].SetNeighbor(ranklist[nid], nlevel, nid,
          nid-nslist[ranklist[nid]], 0, n, 0, neighbor_face, bufid, tbid, polar);
      bufid+=nf1*nf2; nneighbor++;
    }
  }

  // x3 face
  if(block_size.nx3>1) {
    for(int n=-1; n<=1; n+=2) {
      neibt=tree.FindNeighbor(loc,0,0,n,block_bcs,nrbx1,nrbx2,nrbx3,pmy_mesh->root_level);
      if(neibt==NULL) { bufid+=nf1*nf2; continue;}
      if(neibt->flag==false) { // neighbor at finer level
        int fface=1-(n+1)/2; // 0 for OUTER_X3, 1 for INNER_X3
        nblevel[n+1][1][1]=neibt->loc.level+1;
        for(int f2=0;f2<nf2;f2++) {
          for(int f1=0;f1<nf1;f1++) {
            MeshBlockTree* nf=neibt->GetLeaf(f1,f2,fface);
            int fid = nf->gid;
            int nlevel=nf->loc.level;
            int tbid=FindBufferID(0,0,-n,0,0,pmy_mesh->maxneighbor_);
            neighbor[nneighbor].SetNeighbor(ranklist[fid], nlevel, fid,
                fid-nslist[ranklist[fid]], 0, 0, n, neighbor_face, bufid, tbid, false,
                f1, f2);
            bufid++; nneighbor++;
          }
        }
      }
      else { // neighbor at same or coarser level
        int nlevel=neibt->loc.level;
        int nid=neibt->gid;
        nblevel[n+1][1][1]=nlevel;
        int tbid;
        if(nlevel==loc.level) { // neighbor at same level
          tbid=FindBufferID(0,0,-n,0,0,pmy_mesh->maxneighbor_);
        }
        else { // neighbor at coarser level
          tbid=FindBufferID(0,0,-n,myfx1,myfx2,pmy_mesh->maxneighbor_);
        }
        neighbor[nneighbor].SetNeighbor(ranklist[nid], nlevel, nid,
            nid-nslist[ranklist[nid]], 0, 0, n, neighbor_face, bufid, tbid, false);
        bufid+=nf1*nf2; nneighbor++;
      }
    }
  }
  if(pmy_mesh->face_only==true) return;

  // x1x2 edge
  for(int m=-1; m<=1; m+=2) {
    for(int n=-1; n<=1; n+=2) {
      neibt=tree.FindNeighbor(loc,n,m,0,block_bcs,nrbx1,nrbx2,nrbx3,pmy_mesh->root_level);
      if(neibt==NULL) { bufid+=nf2; continue;}
      if(neibt->flag==false) { // neighbor at finer level
        int ff1=1-(n+1)/2; // 0 for OUTER_X1, 1 for INNER_X1
        int ff2=1-(m+1)/2; // 0 for OUTER_X2, 1 for INNER_X2
        nblevel[1][m+1][n+1]=neibt->loc.level+1;
        for(int f1=0;f1<nf2;f1++) {
          MeshBlockTree* nf=neibt->GetLeaf(ff1,ff2,f1);
          int fid = nf->gid;
          int nlevel=nf->loc.level;
          int tbid=FindBufferID(-n,-m,0,0,0,pmy_mesh->maxneighbor_);
          neighbor[nneighbor].SetNeighbor(ranklist[fid], nlevel, fid,
              fid-nslist[ranklist[fid]], n, m, 0, neighbor_edge, bufid, tbid, false, f1,
              0);
          bufid++; nneighbor++;
        }
      }
      else { // neighbor at same or coarser level
        int nlevel=neibt->loc.level;
        int nid=neibt->gid;
        nblevel[1][m+1][n+1]=nlevel;
        int tbid;
        bool polar=false;
        if(nlevel==loc.level) { // neighbor at same level
          if ((m == -1 and block_bcs[INNER_X2] == POLAR_BNDRY)
              or (m == 1 and block_bcs[OUTER_X2] == POLAR_BNDRY)) {
            polar = true; // neighbor is across top or bottom pole
          }
          tbid=FindBufferID(-n,polar?m:-m,0,0,0,pmy_mesh->maxneighbor_);
        }
        else { // neighbor at coarser level
          tbid=FindBufferID(-n,polar?m:-m,0,myfx3,0,pmy_mesh->maxneighbor_);
        }
        if(nlevel>=loc.level || (myox1==n && myox2==m)) {
          neighbor[nneighbor].SetNeighbor(ranklist[nid], nlevel, nid,
              nid-nslist[ranklist[nid]], n, m, 0, neighbor_edge, bufid, tbid, polar);
          nneighbor++;
        }
        bufid+=nf2;
      }
    }
  }
  if(block_size.nx3==1) return;

  // x1x3 edge
  for(int m=-1; m<=1; m+=2) {
    for(int n=-1; n<=1; n+=2) {
      neibt=tree.FindNeighbor(loc,n,0,m,block_bcs,nrbx1,nrbx2,nrbx3,
                          pmy_mesh->root_level);
      if(neibt==NULL) { bufid+=nf1; continue;}
      if(neibt->flag==false) { // neighbor at finer level
        int ff1=1-(n+1)/2; // 0 for OUTER_X1, 1 for INNER_X1
        int ff2=1-(m+1)/2; // 0 for OUTER_X3, 1 for INNER_X3
        nblevel[m+1][1][n+1]=neibt->loc.level+1;
        for(int f1=0;f1<nf1;f1++) {
          MeshBlockTree* nf=neibt->GetLeaf(ff1,f1,ff2);
          int fid = nf->gid;
          int nlevel=nf->loc.level;
          int tbid=FindBufferID(-n,0,-m,0,0,pmy_mesh->maxneighbor_);
          neighbor[nneighbor].SetNeighbor(ranklist[fid], nlevel, fid,
              fid-nslist[ranklist[fid]], n, 0, m, neighbor_edge, bufid, tbid, false, f1,
              0);
          bufid++; nneighbor++;
        }
      }
      else { // neighbor at same or coarser level
        int nlevel=neibt->loc.level;
        int nid=neibt->gid;
        nblevel[m+1][1][n+1]=nlevel;
        int tbid;
        if(nlevel==loc.level) { // neighbor at same level
          tbid=FindBufferID(-n,0,-m,0,0,pmy_mesh->maxneighbor_);
        }
        else { // neighbor at coarser level
          tbid=FindBufferID(-n,0,-m,myfx2,0,pmy_mesh->maxneighbor_);
        }
        if(nlevel>=loc.level || (myox1==n && myox3==m)) {
          neighbor[nneighbor].SetNeighbor(ranklist[nid], nlevel, nid,
              nid-nslist[ranklist[nid]], n, 0, m, neighbor_edge, bufid, tbid, false);
          nneighbor++;
        }
        bufid+=nf1;
      }
    }
  }

  // x2x3 edge
  for(int m=-1; m<=1; m+=2) {
    for(int n=-1; n<=1; n+=2) {
      neibt=tree.FindNeighbor(loc,0,n,m,block_bcs,nrbx1,nrbx2,nrbx3,pmy_mesh->root_level);
      if(neibt==NULL) { bufid+=nf1; continue;}
      if(neibt->flag==false) { // neighbor at finer level
        int ff1=1-(n+1)/2; // 0 for OUTER_X2, 1 for INNER_X2
        int ff2=1-(m+1)/2; // 0 for OUTER_X3, 1 for INNER_X3
        nblevel[m+1][n+1][1]=neibt->loc.level+1;
        for(int f1=0;f1<nf1;f1++) {
          MeshBlockTree* nf=neibt->GetLeaf(f1,ff1,ff2);
          int fid = nf->gid;
          int nlevel=nf->loc.level;
          int tbid=FindBufferID(0,-n,-m,0,0,pmy_mesh->maxneighbor_);
          neighbor[nneighbor].SetNeighbor(ranklist[fid], nlevel, fid,
              fid-nslist[ranklist[fid]], 0, n, m, neighbor_edge, bufid, tbid, false, f1,
              0);
          bufid++; nneighbor++;
        }
      }
      else { // neighbor at same or coarser level
        int nlevel=neibt->loc.level;
        int nid=neibt->gid;
        nblevel[m+1][n+1][1]=nlevel;
        int tbid;
        bool polar=false;
        if(nlevel==loc.level) { // neighbor at same level
          if ((n == -1 and block_bcs[INNER_X2] == POLAR_BNDRY)
              or (n == 1 and block_bcs[OUTER_X2] == POLAR_BNDRY)) {
            polar = true; // neighbor is across top or bottom pole
          }
          tbid=FindBufferID(0,polar?n:-n,-m,0,0,pmy_mesh->maxneighbor_);
        }
        else { // neighbor at coarser level
          tbid=FindBufferID(0,-n,-m,myfx1,0,pmy_mesh->maxneighbor_);
        }
        if(nlevel>=loc.level || (myox2==n && myox3==m)) {
          neighbor[nneighbor].SetNeighbor(ranklist[nid], nlevel, nid,
              nid-nslist[ranklist[nid]], 0, n, m, neighbor_edge, bufid, tbid, polar);
          nneighbor++;
        }
        bufid+=nf1;
      }
    }
  }

  // corners
  for(int l=-1; l<=1; l+=2) {
    for(int m=-1; m<=1; m+=2) {
      for(int n=-1; n<=1; n+=2) {
        neibt=tree.FindNeighbor(loc,n,m,l,block_bcs,nrbx1,nrbx2,nrbx3,
                                pmy_mesh->root_level);
        if(neibt==NULL) { bufid++; continue;}
        bool polar=false;
        if ((m == -1 and block_bcs[INNER_X2] == POLAR_BNDRY)
            or (m == 1 and block_bcs[OUTER_X2] == POLAR_BNDRY)) {
          polar = true; // neighbor is across top or bottom pole
        }
        if(neibt->flag==false) { // neighbor at finer level
          int ff1=1-(n+1)/2; // 0 for OUTER_X1, 1 for INNER_X1
          int ff2=1-(m+1)/2; // 0 for OUTER_X2, 1 for INNER_X2
          int ff3=1-(l+1)/2; // 0 for OUTER_X3, 1 for INNER_X3
          neibt=neibt->GetLeaf(ff1,ff2,ff3);
        }
        int nlevel=neibt->loc.level;
        nblevel[l+1][m+1][n+1]=nlevel;
        if(nlevel>=loc.level || (myox1==n && myox2==m && myox3==l)) {
          int nid=neibt->gid;
          int tbid=FindBufferID(-n,polar?m:-m,-l,0,0,pmy_mesh->maxneighbor_);
          neighbor[nneighbor].SetNeighbor(ranklist[nid], nlevel, nid,
              nid-nslist[ranklist[nid]], n, m, l, neighbor_corner, bufid, tbid, polar);
          nneighbor++;
        }
        bufid++;
      }
    }
  }

  // polar neighbors
  if (block_bcs[INNER_X2] == POLAR_BNDRY) {
    int level = loc.level - pmy_mesh->root_level;
    int num_north_polar_blocks = nrbx3 * (1 << level);
    for (int n = 0; n < num_north_polar_blocks; ++n) {
      LogicalLocation neighbor_loc;
      neighbor_loc.lx1 = loc.lx1;
      neighbor_loc.lx2 = loc.lx2;
      neighbor_loc.lx3 = n;
      neighbor_loc.level = loc.level;
      neibt = tree.FindMeshBlock(neighbor_loc);
      int nid = neibt->gid;
      polar_neighbor_north[neibt->loc.lx3].rank = ranklist[nid];
      polar_neighbor_north[neibt->loc.lx3].lid = nid - nslist[ranklist[nid]];
      polar_neighbor_north[neibt->loc.lx3].gid = nid;
      polar_neighbor_north[neibt->loc.lx3].north = true;
    }
  }
  if (block_bcs[OUTER_X2] == POLAR_BNDRY) {
    int level = loc.level - pmy_mesh->root_level;
    int num_south_polar_blocks = nrbx3 * (1 << level);
    for (int n = 0; n < num_south_polar_blocks; ++n) {
      LogicalLocation neighbor_loc;
      neighbor_loc.lx1 = loc.lx1;
      neighbor_loc.lx2 = loc.lx2;
      neighbor_loc.lx3 = n;
      neighbor_loc.level = loc.level;
      neibt = tree.FindMeshBlock(neighbor_loc);
      int nid = neibt->gid;
      polar_neighbor_south[neibt->loc.lx3].rank = ranklist[nid];
      polar_neighbor_south[neibt->loc.lx3].lid = nid - nslist[ranklist[nid]];
      polar_neighbor_south[neibt->loc.lx3].gid = nid;
      polar_neighbor_south[neibt->loc.lx3].north = false;
    }
  }
  return;
}

//--------------------------------------------------------------------------------------
// \!fn void Mesh::TestConservation(void)
// \brief Calculate and print the total of conservative variables

void Mesh::TestConservation(void)
{
  MeshBlock *pmb = pblock;
  Real tcons[NHYDRO];
  for(int n=0;n<NHYDRO;n++) tcons[n]=0.0;
  while(pmb!=NULL) {
    pmb->IntegrateConservative(tcons);
    pmb=pmb->next;
  }

#ifdef MPI_PARALLEL
  MPI_Allreduce(MPI_IN_PLACE,tcons,NHYDRO,MPI_ATHENA_REAL,MPI_SUM,MPI_COMM_WORLD);
#endif

  if(Globals::my_rank==0) {
    std::cout << "Total Conservative : " ;
    for(int n=0;n<NHYDRO;n++)
      std::cout << tcons[n] << " ";
    std::cout << std::endl;
  }

  return;
}

//--------------------------------------------------------------------------------------
// \!fn void MeshBlock::IntegrateConservative(Real *tcons)
// \brief Calculate and print the total of conservative variables

void MeshBlock::IntegrateConservative(Real *tcons)
{
  for(int n=0;n<NHYDRO;n++) {
    for(int k=ks;k<=ke;k++) {
      for(int j=js;j<=je;j++) {
        for(int i=is;i<=ie;i++)
          tcons[n]+=phydro->u(n,k,j,i)*pcoord->GetCellVolume(k,j,i);
      }
    }
  }
  return;
}


//--------------------------------------------------------------------------------------
// \!fn void Mesh::LoadBalancing(Real *clist, int *rlist, int *slist, int *nlist,
//   int nb)
// \brief Calculate distribution of MeshBlocks based on the cost list
void Mesh::LoadBalancing(Real *clist, int *rlist, int *slist, int *nlist, int nb)
{
  std::stringstream msg;
  Real totalcost=0, maxcost=0.0, mincost=(FLT_MAX);

  for(int i=0; i<nb; i++) {
    totalcost+=clist[i];
    mincost=std::min(mincost,clist[i]);
    maxcost=std::max(maxcost,clist[i]);
  }
  int j=(Globals::nranks)-1;
  Real targetcost=totalcost/Globals::nranks;
  Real mycost=0.0;
  // create rank list from the end: the master node should have less load
  for(int i=nb-1;i>=0;i--) {
    if(targetcost==0.0) {
      msg << "### FATAL ERROR in LoadBalancing" << std::endl
          << "There is at least one process which has no MeshBlock" << std::endl
          << "Decrease the number of processes or use smaller MeshBlocks." << std::endl;
      throw std::runtime_error(msg.str().c_str());
    }
    mycost+=clist[i];
    rlist[i]=j;
    if(mycost >= targetcost && j>0) {
      j--;
      totalcost-=mycost;
      mycost=0.0;
      targetcost=totalcost/(j+1);
    }
  }
  slist[0]=0;
  j=0;
  for(int i=1;i<nb;i++) { // make the list of nbstart and nblocks
    if(rlist[i]!=rlist[i-1]) {
      nlist[j]=i-nslist[j];
      slist[++j]=i;
    }
  }
  nlist[j]=nb-slist[j];

#ifdef MPI_PARALLEL
  if(nb % Globals::nranks != 0 && adaptive == false
  && maxcost == mincost && Globals::my_rank==0) {
    std::cout << "### Warning in LoadBalancing" << std::endl
              << "The number of MeshBlocks cannot be divided evenly. "
              << "This will cause a poor load balance." << std::endl;
  }
#endif
  return;
}


//--------------------------------------------------------------------------------------
// \!fn void Mesh::SetBlockSizeAndBoundaries(LogicalLocation loc,
//                 RegionSize &block_size, enum BundaryFlag *block_bcs)
// \brief Set the physical part of a block_size structure and block boundary conditions
void Mesh::SetBlockSizeAndBoundaries(LogicalLocation loc, RegionSize &block_size,
                  enum BoundaryFlag *block_bcs, enum BoundaryFlag *block_rad_bcs)
{
  long int &lx1=loc.lx1;
  long int &lx2=loc.lx2;
  long int &lx3=loc.lx3;
  int &ll=loc.level;
  // calculate physical block size, x1
  if(lx1==0) {
    block_size.x1min=mesh_size.x1min;
    block_bcs[INNER_X1]=mesh_bcs[INNER_X1];
    block_rad_bcs[INNER_X1]=mesh_rad_bcs[INNER_X1];
  }
  else {
    Real rx=(Real)lx1/(Real)(nrbx1<<(ll-root_level));
    block_size.x1min=MeshGenerator_[x1dir](rx,mesh_size);
    block_bcs[INNER_X1]=BLOCK_BNDRY;
    block_rad_bcs[INNER_X1]=BLOCK_BNDRY;
  }
  if(lx1==(nrbx1<<(ll-root_level))-1) {
    block_size.x1max=mesh_size.x1max;
    block_bcs[OUTER_X1]=mesh_bcs[OUTER_X1];
    block_rad_bcs[OUTER_X1]=mesh_rad_bcs[OUTER_X1];
  }
  else {
    Real rx=(Real)(lx1+1)/(Real)(nrbx1<<(ll-root_level));
    block_size.x1max=MeshGenerator_[x1dir](rx,mesh_size);
    block_bcs[OUTER_X1]=BLOCK_BNDRY;
    block_rad_bcs[OUTER_X1]=BLOCK_BNDRY;
  }

  // calculate physical block size, x2
  if(mesh_size.nx2 == 1) {
    block_size.x2min=mesh_size.x2min;
    block_size.x2max=mesh_size.x2max;
    block_bcs[INNER_X2]=mesh_bcs[INNER_X2];
    block_bcs[OUTER_X2]=mesh_bcs[OUTER_X2];
    block_rad_bcs[INNER_X2]=mesh_rad_bcs[INNER_X2];
    block_rad_bcs[OUTER_X2]=mesh_rad_bcs[OUTER_X2];
  }
  else {
    if(lx2==0) {
      block_size.x2min=mesh_size.x2min;
      block_bcs[INNER_X2]=mesh_bcs[INNER_X2];
      block_rad_bcs[INNER_X2] = mesh_rad_bcs[INNER_X2];
    }
    else {
      Real rx=(Real)lx2/(Real)(nrbx2<<(ll-root_level));
      block_size.x2min=MeshGenerator_[x2dir](rx,mesh_size);
      block_bcs[INNER_X2]=BLOCK_BNDRY;
      block_rad_bcs[INNER_X2] = BLOCK_BNDRY;
    }
    if(lx2==(nrbx2<<(ll-root_level))-1) {
      block_size.x2max=mesh_size.x2max;
      block_bcs[OUTER_X2]=mesh_bcs[OUTER_X2];
      block_rad_bcs[OUTER_X2]=mesh_rad_bcs[OUTER_X2];
    }
    else {
      Real rx=(Real)(lx2+1)/(Real)(nrbx2<<(ll-root_level));
      block_size.x2max=MeshGenerator_[x2dir](rx,mesh_size);
      block_bcs[OUTER_X2]=BLOCK_BNDRY;
      block_rad_bcs[OUTER_X2] = BLOCK_BNDRY;
    }
  }

  // calculate physical block size, x3
  if(mesh_size.nx3 == 1) {
    block_size.x3min=mesh_size.x3min;
    block_size.x3max=mesh_size.x3max;
    block_bcs[INNER_X3]=mesh_bcs[INNER_X3];
    block_bcs[OUTER_X3]=mesh_bcs[OUTER_X3];
    block_rad_bcs[INNER_X3]=mesh_rad_bcs[INNER_X3];
    block_rad_bcs[OUTER_X3]=mesh_rad_bcs[OUTER_X3];
  }
  else {
    if(lx3==0) {
      block_size.x3min=mesh_size.x3min;
      block_bcs[INNER_X3]=mesh_bcs[INNER_X3];
      block_rad_bcs[INNER_X3]=mesh_rad_bcs[INNER_X3];
    }
    else {
      Real rx=(Real)lx3/(Real)(nrbx3<<(ll-root_level));
      block_size.x3min=MeshGenerator_[x3dir](rx,mesh_size);
      block_bcs[INNER_X3]=BLOCK_BNDRY;
      block_rad_bcs[INNER_X3]=BLOCK_BNDRY;
    }
    if(lx3==(nrbx3<<(ll-root_level))-1) {
      block_size.x3max=mesh_size.x3max;
      block_bcs[OUTER_X3]=mesh_bcs[OUTER_X3];
      block_rad_bcs[OUTER_X3]=mesh_rad_bcs[OUTER_X3];
    }
    else {
      Real rx=(Real)(lx3+1)/(Real)(nrbx3<<(ll-root_level));
      block_size.x3max=MeshGenerator_[x3dir](rx,mesh_size);
      block_bcs[OUTER_X3]=BLOCK_BNDRY;
      block_rad_bcs[OUTER_X3]=BLOCK_BNDRY;
    }
  }
  return;
}

//--------------------------------------------------------------------------------------
// \!fn void Mesh::AdaptiveMeshRefinement(ParameterInput *pin)
// \brief Main function for adaptive mesh refinement
void Mesh::AdaptiveMeshRefinement(ParameterInput *pin)
{
  MeshBlock *pmb;
<<<<<<< HEAD
  int n_fre_ang=0;
  //number of radiation variables in each cell
  if(RADIATION_ENABLED){
    n_fre_ang = pblock->prad->n_fre_ang;
  }
#ifdef MPI_PARALLEL
  MPI_Request areq[3];
  // start sharing the cost list
  MPI_Iallgatherv(MPI_IN_PLACE, nblist[Globals::my_rank], MPI_INT,
                  costlist, nblist, nslist, MPI_INT, MPI_COMM_WORLD, &areq[2]);
#endif
=======
>>>>>>> 32b4cd30

  // collect refinement flags from all the meshblocks
  // count the number of the blocks to be (de)refined
  nref[Globals::my_rank]=0;
  nderef[Globals::my_rank]=0;
  pmb=pblock;
  while(pmb!=NULL) {
    if(pmb->pmr->refine_flag_== 1) nref[Globals::my_rank]++;
    if(pmb->pmr->refine_flag_==-1) nderef[Globals::my_rank]++;
    pmb=pmb->next;
  }
#ifdef MPI_PARALLEL
<<<<<<< HEAD
  // if this does not work due to a version issue, replace these with blocking AllGather
  MPI_Iallgather(MPI_IN_PLACE, 1, MPI_INT, nref, 1, MPI_INT, MPI_COMM_WORLD, &areq[0]);
  MPI_Iallgather(MPI_IN_PLACE, 1, MPI_INT, nderef,1, MPI_INT, MPI_COMM_WORLD, &areq[1]);
  MPI_Waitall(2, areq, MPI_STATUSES_IGNORE);
=======
  MPI_Allgather(MPI_IN_PLACE, 1, MPI_INT, nref,   1, MPI_INT, MPI_COMM_WORLD);
  MPI_Allgather(MPI_IN_PLACE, 1, MPI_INT, nderef, 1, MPI_INT, MPI_COMM_WORLD);
>>>>>>> 32b4cd30
#endif

  // count the number of the blocks to be (de)refined and displacement
  int tnref=0, tnderef=0;
  for(int n=0; n<Globals::nranks; n++) {
    tnref  += nref[n];
    tnderef+= nderef[n];
  }
  if(tnref==0 && tnderef==0) // nothing to do
    return;

  int rd=0, dd=0;
  for(int n=0; n<Globals::nranks; n++) {
    bnref[n]   = nref[n]*sizeof(LogicalLocation);
    bnderef[n] = nderef[n]*sizeof(LogicalLocation);
    rdisp[n] = rd;
    ddisp[n] = dd;
    brdisp[n] = rd*sizeof(LogicalLocation);
    bddisp[n] = dd*sizeof(LogicalLocation);
    rd+=nref[n];
    dd+=nderef[n];
  }

  // allocate memory for the location arrays
  int nlbl=2, dim=1;
  if(mesh_size.nx2 > 1) nlbl=4, dim=2;
  if(mesh_size.nx3 > 1) nlbl=8, dim=3;
  LogicalLocation *lref, *lderef, *clderef;
  if(tnref!=0)
    lref = new LogicalLocation[tnref];
  if(tnderef>nlbl) {
    lderef = new LogicalLocation[tnderef];
    clderef = new LogicalLocation[tnderef/nlbl];
  }

  // collect the locations and costs
  int iref = rdisp[Globals::my_rank], ideref = ddisp[Globals::my_rank];
  pmb=pblock;
  while(pmb!=NULL) {
    if(pmb->pmr->refine_flag_== 1)
      lref[iref++]=pmb->loc;
    if(pmb->pmr->refine_flag_==-1 && tnderef>nlbl)
      lderef[ideref++]=pmb->loc;
    pmb=pmb->next;
  }
#ifdef MPI_PARALLEL
  if(tnref>0 && tnderef>nlbl) {
    MPI_Allgatherv(MPI_IN_PLACE, bnref[Globals::my_rank],   MPI_BYTE,
                   lref,   bnref,   brdisp, MPI_BYTE, MPI_COMM_WORLD);
    MPI_Allgatherv(MPI_IN_PLACE, bnderef[Globals::my_rank], MPI_BYTE,
                   lderef, bnderef, bddisp, MPI_BYTE, MPI_COMM_WORLD);
  }
  else if(tnref>0) {
    MPI_Allgatherv(MPI_IN_PLACE, bnref[Globals::my_rank],   MPI_BYTE,
                   lref,   bnref,   brdisp, MPI_BYTE, MPI_COMM_WORLD);
  }
  else if(tnderef>nlbl) {
    MPI_Allgatherv(MPI_IN_PLACE, bnderef[Globals::my_rank], MPI_BYTE,
                   lderef, bnderef, bddisp, MPI_BYTE, MPI_COMM_WORLD);
  }
#endif

  // calculate the list of the newly derefined blocks
  int ctnd=0;
  if(tnderef>nlbl) {
    int lk=0, lj=0;
    if(mesh_size.nx2 > 1) lj=1;
    if(mesh_size.nx3 > 1) lk=1;
    for(int n=0; n<tnderef; n++) {
      if((lderef[n].lx1&1L)==0 && (lderef[n].lx2&1L)==0 && (lderef[n].lx3&1L)==0) {
        int r=n, rr=0;
        for(long int k=0;k<=lk;k++) {
          for(long int j=0;j<=lj;j++) {
            for(long int i=0;i<=1;i++) {
              if((lderef[n].lx1+i)==lderef[r].lx1
              && (lderef[n].lx2+j)==lderef[r].lx2
              && (lderef[n].lx3+k)==lderef[r].lx3
              &&  lderef[n].level ==lderef[r].level)
                rr++;
              r++;
            }
          }
        }
        if(rr==nlbl) {
          clderef[ctnd].lx1  =(lderef[n].lx1>>1);
          clderef[ctnd].lx2  =(lderef[n].lx2>>1);
          clderef[ctnd].lx3  =(lderef[n].lx3>>1);
          clderef[ctnd].level=lderef[n].level-1;
          ctnd++;
        }
      }
    }
  }
  // sort the lists by level
  if(ctnd>1)
    std::sort(clderef, &(clderef[ctnd-1]), LogicalLocation::Greater);

<<<<<<< HEAD

=======
>>>>>>> 32b4cd30
  if(tnderef>nlbl)
    delete [] lderef;

  // Now the lists of the blocks to be refined and derefined are completed
  // Start tree manipulation
  // Step 1. perform refinement
  int nnew=0, ndel=0, ntot=0;
  for(int n=0; n<tnref; n++) {
    MeshBlockTree *bt=tree.FindMeshBlock(lref[n]);
    bt->Refine(tree, dim, mesh_bcs, nrbx1, nrbx2, nrbx3, root_level, nnew);
  }
  if(tnref!=0)
    delete [] lref;
  // Step 2. perform derefinement
  for(int n=0; n<ctnd; n++) {
    MeshBlockTree *bt=tree.FindMeshBlock(clderef[n]);
    bt->Derefine(tree, dim, mesh_bcs, nrbx1, nrbx2, nrbx3, root_level, ndel);
  }
  if(tnderef>nlbl)
    delete [] clderef;
  ntot=nbtotal+nnew-ndel;
  if(nnew==0 && ndel==0)
    return; // nothing to do
  // Tree manipulation completed

  // Block exchange
  // Step 1. construct new lists
  LogicalLocation *newloc = new LogicalLocation[ntot];
  int *newrank = new int[ntot];
  Real *newcost = new Real[ntot];
  int *newtoold = new int[ntot];
  int *oldtonew = new int[nbtotal];
  tree.GetMeshBlockList(newloc,newtoold,nbtotal);
  // create a list mapping the previous gid to the current one
  oldtonew[0]=0;
  int k=1;
  for(int n=1; n<ntot; n++) {
    if(newtoold[n]==newtoold[n-1]+1) { // normal
      oldtonew[k++]=n;
    }
    else if(newtoold[n]==newtoold[n-1]+nlbl) { // derefined
      for(int j=0; j<nlbl-1; j++)
        oldtonew[k++]=n-1;
      oldtonew[k++]=n;
    }
  }

#ifdef MPI_PARALLEL
  // share the cost list
  MPI_Allgatherv(MPI_IN_PLACE, nblist[Globals::my_rank], MPI_INT,
                 costlist, nblist, nslist, MPI_INT, MPI_COMM_WORLD);
#endif
  for(int n=0; n<ntot; n++) {
    int on=newtoold[n];
    if(newloc[n].level>=loclist[on].level) // same or refined
      newcost[n]=costlist[on];
    else {
      Real acost=0.0;
      for(int l=0; l<nlbl; l++)
        acost+=costlist[on+l];
      newcost[n]=acost/nlbl;
    }
  }

  // store old nbstart and nbend
  int onbs=nslist[Globals::my_rank];
  int onbe=onbs+nblist[Globals::my_rank]-1;

  // Step 2. Calculate new load balance
  LoadBalancing(newcost, newrank, nslist, nblist, ntot);

  int nbs=nslist[Globals::my_rank];
  int nbe=nbs+nblist[Globals::my_rank]-1;

  int f2, f3;
  int &bnx1=pblock->block_size.nx1;
  int &bnx2=pblock->block_size.nx2;
  int &bnx3=pblock->block_size.nx3;
  if(mesh_size.nx2>1) f2=1;
  else f2=0;
  if(mesh_size.nx3>1) f3=1;
  else f3=0;

#ifdef MPI_PARALLEL
  // Step 3. count the number of the blocks to be sent / received
  int nsend=0, nrecv=0;
  for(int n=nbs; n<=nbe; n++) { 
    int on=newtoold[n];
    if(loclist[on].level > newloc[n].level) { // f2c
      for(int k=0; k<nlbl; k++) {
        if(ranklist[on+k]!=Globals::my_rank)
          nrecv++;
      }
    }
    else {
      if(ranklist[on]!=Globals::my_rank)
        nrecv++;
    }
  }
  for(int n=onbs; n<=onbe; n++) { 
    int nn=oldtonew[n];
    if(loclist[n].level < newloc[nn].level) { // c2f
      for(int k=0; k<nlbl; k++) {
        if(newrank[nn+k]!=Globals::my_rank)
          nsend++;
      }
    }
    else {
      if(newrank[nn]!=Globals::my_rank)
        nsend++;
    }
  }

  // Step 4. calculate buffer sizes
  Real **sendbuf, **recvbuf;
  int bssame=bnx1*bnx2*bnx3*NHYDRO;
  int bsf2c=(bnx1/2)*((bnx2+1)/2)*((bnx3+1)/2)*NHYDRO;
  int bsc2f=(bnx1/2+2)*((bnx2+1)/2+2*f2)*((bnx3+1)/2+2*f3)*NHYDRO;
  if(MAGNETIC_FIELDS_ENABLED) {
    bssame+=(bnx1+1)*bnx2*bnx3+bnx1*(bnx2+f2)*bnx3+bnx1*bnx2*(bnx3+f3);
    bsf2c+=((bnx1/2)+1)*((bnx2+1)/2)*((bnx3+1)/2)
          +(bnx1/2)*(((bnx2+1)/2)+f2)*((bnx3+1)/2)
          +(bnx1/2)*((bnx2+1)/2)*(((bnx3+1)/2)+f3);
    bsc2f+=((bnx1/2)+1+2)*((bnx2+1)/2+2*f2)*((bnx3+1)/2+2*f3)
          +(bnx1/2+2)*(((bnx2+1)/2)+f2+2*f2)*((bnx3+1)/2+2*f3)
          +(bnx1/2+2)*((bnx2+1)/2+2*f2)*(((bnx3+1)/2)+f3+2*f3);
  }
  if(RADIATION_ENABLED){
    bssame+=bnx1*bnx2*bnx3*n_fre_ang;
    bsf2c +=(bnx1/2)*((bnx2+1)/2)*((bnx3+1)/2)*n_fre_ang;
    bsc2f=(bnx1/2+2)*((bnx2+1)/2+2*f2)*((bnx3+1)/2+2*f3)*n_fre_ang;
  }
  
  MPI_Request *req_send, *req_recv;
  // Step 5. allocate and start receiving buffers
  if(nrecv!=0) {
    recvbuf = new Real*[nrecv];
    req_recv = new MPI_Request[nrecv];
    int k=0;
    for(int n=nbs; n<=nbe; n++) { 
      int on=newtoold[n];
      LogicalLocation &oloc=loclist[on];
      LogicalLocation &nloc=newloc[n];
      if(oloc.level>nloc.level) { // f2c
        for(int l=0; l<nlbl; l++) {
          if(ranklist[on+l]==Globals::my_rank) continue;
          LogicalLocation &lloc=loclist[on+l];
          int ox1=lloc.lx1&1L, ox2=lloc.lx2&1L, ox3=lloc.lx3&1L;
          recvbuf[k] = new Real[bsf2c];
          int tag=CreateAMRMPITag(n-nbs, ox1, ox2, ox3);
          MPI_Irecv(recvbuf[k], bsf2c, MPI_ATHENA_REAL, ranklist[on+l],
                    tag, MPI_COMM_WORLD, &(req_recv[k]));
          k++;
        }
      }
      else { // same or c2f
        if(ranklist[on]==Globals::my_rank) continue;
        int size;
        if(oloc.level == nloc.level) size=bssame;
        else size=bsc2f;
        recvbuf[k] = new Real[size];
        int tag=CreateAMRMPITag(n-nbs, 0, 0, 0);
        MPI_Irecv(recvbuf[k], size, MPI_ATHENA_REAL, ranklist[on],
                  tag, MPI_COMM_WORLD, &(req_recv[k]));
        k++;
      }
    }
  }
  // Step 6. allocate, pack and start sending buffers
  if(nsend!=0) {
    sendbuf = new Real*[nsend];
    req_send = new MPI_Request[nsend];
    int k=0;
    for(int n=onbs; n<=onbe; n++) { 
      int nn=oldtonew[n];
      LogicalLocation &oloc=loclist[n];
      LogicalLocation &nloc=newloc[nn];
      MeshBlock* pb=FindMeshBlock(n);
      if(nloc.level==oloc.level) { // same
        if(newrank[nn]==Globals::my_rank) continue;
        sendbuf[k] = new Real[bssame];
        // pack
        int p=0;
        BufferUtility::Pack4DData(pb->phydro->u, sendbuf[k], 0, NHYDRO-1,
                       pb->ks, pb->ke, pb->js, pb->je, pb->is, pb->ie, p);
        if(MAGNETIC_FIELDS_ENABLED) {
          BufferUtility::Pack3DData(pb->pfield->b.x1f, sendbuf[k],
                         pb->is, pb->ie+1, pb->js, pb->je, pb->ks, pb->ke, p);
          BufferUtility::Pack3DData(pb->pfield->b.x2f, sendbuf[k],
                         pb->is, pb->ie+1, pb->js, pb->je, pb->ks, pb->ke, p);
          BufferUtility::Pack3DData(pb->pfield->b.x3f, sendbuf[k],
                         pb->is, pb->ie+1, pb->js, pb->je, pb->ks, pb->ke, p);
        }
        if(RADIATION_ENABLED){
          BufferUtility::Pack4DData(pb->prad->ir, sendbuf[k], pb->ks, pb->ke,
                      pb->js, pb->je, pb->is, pb->ie, 0, n_fre_ang-1, p);
        }
        int tag=CreateAMRMPITag(nn-nslist[newrank[nn]], 0, 0, 0);
        MPI_Isend(sendbuf[k], bssame, MPI_ATHENA_REAL, newrank[nn],
                  tag, MPI_COMM_WORLD, &(req_send[k]));
        k++;
      }
      else if(nloc.level>oloc.level) { // c2f
        for(int l=0; l<nlbl; l++) {
          if(newrank[nn+l]==Globals::my_rank) continue;
          LogicalLocation &lloc=newloc[nn+l];
          int ox1=lloc.lx1&1L, ox2=lloc.lx2&1L, ox3=lloc.lx3&1L;
          sendbuf[k] = new Real[bsc2f];
          // pack
          int is, ie, js, je, ks, ke;
          if(ox1==0) is=pb->is-1,                       ie=pb->is+pb->block_size.nx1/2;
          else       is=pb->is+pb->block_size.nx1/2-1,  ie=pb->ie+1;
          if(ox2==0) js=pb->js-f2,                      je=pb->js+pb->block_size.nx2/2;
          if(ox2==0) js=pb->js-f2,                      je=pb->js+pb->block_size.nx2/2;
          else       js=pb->js+pb->block_size.nx2/2-f2, je=pb->je+f2;
          if(ox3==0) ks=pb->ks-f3,                      ke=pb->ks+pb->block_size.nx3/2;
          else       ks=pb->ks+pb->block_size.nx3/2-f3, ke=pb->ke+f3;
          int p=0;
          BufferUtility::Pack4DData(pb->phydro->u, sendbuf[k], 0, NHYDRO-1,
                                  ks, ke, js, je, is, ie, p);
          if(MAGNETIC_FIELDS_ENABLED) {
            BufferUtility::Pack3DData(pb->pfield->b.x1f, sendbuf[k],
                                      is, ie+1, js, je, ks, ke, p);
            BufferUtility::Pack3DData(pb->pfield->b.x2f, sendbuf[k],
                                      is, ie, js, je+f2, ks, ke, p);
            BufferUtility::Pack3DData(pb->pfield->b.x3f, sendbuf[k],
                                      is, ie, js, je, ks, ke+f3, p);
          }
          if(RADIATION_ENABLED){

            BufferUtility::Pack4DData(pb->prad->ir, sendbuf[k], ks, ke,
                           js, je, is, ie, 0, n_fre_ang-1, p);
          
          }
          
          
          int tag=CreateAMRMPITag(nn+l-nslist[newrank[nn+l]], 0, 0, 0);
          MPI_Isend(sendbuf[k], bsc2f, MPI_ATHENA_REAL, newrank[nn+l],
                    tag, MPI_COMM_WORLD, &(req_send[k]));
          k++;
        }
      }
      else { // f2c
        if(newrank[nn]==Globals::my_rank) continue;
        int ox1=oloc.lx1&1L, ox2=oloc.lx2&1L, ox3=oloc.lx3&1L;
        sendbuf[k] = new Real[bsf2c];
        // restrict and pack
        MeshRefinement *pmr=pb->pmr;
        pmr->RestrictCellCenteredValues(pb->phydro->u, pmr->coarse_cons_,
             HYDRO, 0, NHYDRO-1, pb->cks,pb->cke, pb->cjs, pb->cje, pb->cis, pb->cie);
        int p=0;
        BufferUtility::Pack4DData(pmr->coarse_cons_, sendbuf[k], 0, NHYDRO-1,
                       pb->cks, pb->cke, pb->cjs, pb->cje, pb->cis, pb->cie, p);
        if(MAGNETIC_FIELDS_ENABLED) {
          pmr->RestrictFieldX1(pb->pfield->b.x1f, pmr->coarse_b_.x1f,
                               pb->cis, pb->cie+1, pb->cjs, pb->cje, pb->cks, pb->cke);
          BufferUtility::Pack3DData(pmr->coarse_b_.x1f, sendbuf[k],
                         pb->cis, pb->cie+1, pb->cjs, pb->cje, pb->cks, pb->cke, p);
          pmr->RestrictFieldX2(pb->pfield->b.x2f, pmr->coarse_b_.x2f,
                               pb->cis, pb->cie, pb->cjs, pb->cje+f2, pb->cks, pb->cke);
          BufferUtility::Pack3DData(pmr->coarse_b_.x2f, sendbuf[k],
                         pb->cis, pb->cie, pb->cjs, pb->cje+f2, pb->cks, pb->cke, p);
          pmr->RestrictFieldX3(pb->pfield->b.x3f, pmr->coarse_b_.x3f,
                               pb->cis, pb->cie, pb->cjs, pb->cje, pb->cks, pb->cke+f3);
          BufferUtility::Pack3DData(pmr->coarse_b_.x3f, sendbuf[k],
                         pb->cis, pb->cie, pb->cjs, pb->cje, pb->cks, pb->cke+f3, p);
        }
        if(RADIATION_ENABLED){
          pmr->RestrictCellCenteredValues(pb->prad->ir, pmr->coarse_ir_,
             RAD, pb->cks,pb->cke, pb->cjs, pb->cje, pb->cis, pb->cie, 0, n_fre_ang-1);
          
          BufferUtility::Pack4DData(pmr->coarse_ir_, sendbuf[k], pb->cks, pb->cke,
             pb->cjs, pb->cje, pb->cis, pb->cie, 0, n_fre_ang-1, p);
        
        }
        int tag=CreateAMRMPITag(nn-nslist[newrank[nn]], ox1, ox2, ox3);
        MPI_Isend(sendbuf[k], bsf2c, MPI_ATHENA_REAL, newrank[nn],
                  tag, MPI_COMM_WORLD, &(req_send[k]));
        k++;
      }
    }
  }
#endif

  // Step 7. construct a new MeshBlock list
  // move the data within the node
  MeshBlock *newlist=NULL;
  RegionSize block_size=pblock->block_size;
  enum BoundaryFlag block_bcs[6];
  enum BoundaryFlag block_rad_bcs[6];

  for(int n=nbs; n<=nbe; n++) {
    int on=newtoold[n];
    if((ranklist[on]==Globals::my_rank) && (loclist[on].level == newloc[n].level)) {
      // on the same node and same level -> just move it
      MeshBlock* pob=FindMeshBlock(on);
      if(pob->prev==NULL) pblock=pob->next;
      else pob->prev->next=pob->next;
      if(pob->next!=NULL) pob->next->prev=pob->prev;
      pob->next=NULL;
      if(n==nbs) { // first
        pob->prev=NULL;
        newlist=pmb=pob;
      }
      else {
        pmb->next=pob;
        pob->prev=pmb;
        pmb=pmb->next;
      }
      pmb->gid=n; pmb->lid=n-nbs;
    }
    else {
      // on a different level or node - create a new block
      SetBlockSizeAndBoundaries(newloc[n], block_size, block_bcs, block_rad_bcs);
      if(n==nbs) { // first
<<<<<<< HEAD
        newlist = new MeshBlock(n, n-nbs, newloc[n], block_size, block_bcs,
                      block_rad_bcs, this, pin);
        pmb=newlist;
      }
      else {
        pmb->next = new MeshBlock(n, n-nbs, newloc[n], block_size, block_bcs,
                      block_rad_bcs, this, pin);
=======
        newlist = new MeshBlock(n, n-nbs, newloc[n], block_size, block_bcs, this, pin, true);
        pmb=newlist;
      }
      else {
        pmb->next = new MeshBlock(n, n-nbs, newloc[n], block_size, block_bcs, this, pin, true);
>>>>>>> 32b4cd30
        pmb->next->prev=pmb;
        pmb=pmb->next;
      }
      // fill the conservative variables
      if((loclist[on].level>newloc[n].level)) { // fine to coarse
        for(int ll=0; ll<nlbl; ll++) {
          if(ranklist[on+ll]!=Globals::my_rank) continue;
          // on the same node - restriction
          MeshBlock* pob=FindMeshBlock(on+ll);
          MeshRefinement *pmr=pob->pmr;
          pmr->RestrictCellCenteredValues(pob->phydro->u, pmr->coarse_cons_, HYDRO,
               0, NHYDRO-1, pob->cks,pob->cke, pob->cjs, pob->cje, pob->cis, pob->cie);
          int is=pmb->is+(loclist[on+ll].lx1&1L)*pmb->block_size.nx1/2;
          int js=pmb->js+(loclist[on+ll].lx2&1L)*pmb->block_size.nx2/2;
          int ks=pmb->ks+(loclist[on+ll].lx3&1L)*pmb->block_size.nx3/2;
          AthenaArray<Real> &src=pmr->coarse_cons_;
          AthenaArray<Real> &dst=pmb->phydro->u;
          for(int nn=0; nn<NHYDRO; nn++) {
            for(int k=ks, fk=pob->cks; fk<=pob->cke; k++, fk++) {
              for(int j=js, fj=pob->cjs; fj<=pob->cje; j++, fj++) {
                for(int i=is, fi=pob->cis; fi<=pob->cie; i++, fi++)
                  dst(nn, k, j, i)=src(nn, fk, fj, fi);
          }}}
          if(MAGNETIC_FIELDS_ENABLED) {
            pmr->RestrictFieldX1(pob->pfield->b.x1f, pmr->coarse_b_.x1f,
                         pob->cis, pob->cie+1, pob->cjs, pob->cje, pob->cks, pob->cke);
            pmr->RestrictFieldX2(pob->pfield->b.x2f, pmr->coarse_b_.x2f,
                         pob->cis, pob->cie, pob->cjs, pob->cje+f2, pob->cks, pob->cke);
            pmr->RestrictFieldX3(pob->pfield->b.x3f, pmr->coarse_b_.x3f,
                         pob->cis, pob->cie, pob->cjs, pob->cje, pob->cks, pob->cke+f3);
            FaceField &src=pmr->coarse_b_;
            FaceField &dst=pmb->pfield->b;
            for(int k=ks, fk=pob->cks; fk<=pob->cke; k++, fk++) {
              for(int j=js, fj=pob->cjs; fj<=pob->cje; j++, fj++) {
                for(int i=is, fi=pob->cis; fi<=pob->cie+1; i++, fi++)
                  dst.x1f(k, j, i)=src.x1f(fk, fj, fi);
            }}
            for(int k=ks, fk=pob->cks; fk<=pob->cke; k++, fk++) {
              for(int j=js, fj=pob->cjs; fj<=pob->cje+f2; j++, fj++) {
                for(int i=is, fi=pob->cis; fi<=pob->cie; i++, fi++)
                  dst.x2f(k, j, i)=src.x2f(fk, fj, fi);
            }}
            if(pmb->block_size.nx2==1) {
              int ie=is+block_size.nx1/2-1;
              for(int i=is; i<=ie; i++)
                dst.x2f(pmb->ks, pmb->js+1, i)=dst.x2f(pmb->ks, pmb->js, i);
            }
            for(int k=ks, fk=pob->cks; fk<=pob->cke+f3; k++, fk++) {
              for(int j=js, fj=pob->cjs; fj<=pob->cje; j++, fj++) {
                for(int i=is, fi=pob->cis; fi<=pob->cie; i++, fi++)
                  dst.x3f(k, j, i)=src.x3f(fk, fj, fi);
            }}
            if(pmb->block_size.nx3==1) {
              int ie=is+block_size.nx1/2-1, je=js+block_size.nx2/2-1;
              for(int j=js; j<=je; j++) {
                for(int i=is; i<=ie; i++)
                  dst.x3f(pmb->ks+1, j, i)=dst.x3f(pmb->ks, j, i);
              }
            }
          }// End MHD
          if(RADIATION_ENABLED){
          
            pmr->RestrictCellCenteredValues(pob->prad->ir, pmr->coarse_ir_, RAD,
              pob->cks,pob->cke, pob->cjs, pob->cje, pob->cis, pob->cie, 0, n_fre_ang-1);

            AthenaArray<Real> &rad_src=pmr->coarse_ir_;
            AthenaArray<Real> &rad_dst=pmb->prad->ir;
            for(int k=ks, fk=pob->cks; fk<=pob->cke; k++, fk++) {
               for(int j=js, fj=pob->cjs; fj<=pob->cje; j++, fj++) {
                 for(int i=is, fi=pob->cis; fi<=pob->cie; i++, fi++){
                    for(int nn=0; nn<n_fre_ang; nn++)
                      rad_dst(k, j, i, nn)=rad_src(fk, fj, fi, nn);
            }}}
          
          
          }// End Radiation
        }
      }
      else if((loclist[on].level < newloc[n].level) && (ranklist[on]==Globals::my_rank)) {
        // coarse to fine on the same node - prolongation
        if(ranklist[on]!=Globals::my_rank) continue;
        MeshBlock* pob=FindMeshBlock(on);
        MeshRefinement *pmr=pmb->pmr;
        int is=pob->cis-1, ie=pob->cie+1, js=pob->cjs-f2,
            je=pob->cje+f2, ks=pob->cks-f3, ke=pob->cke+f3;
        int cis=(newloc[n].lx1&1L)*pob->block_size.nx1/2+pob->is-1;
        int cjs=(newloc[n].lx2&1L)*pob->block_size.nx2/2+pob->js-f2;
        int cks=(newloc[n].lx3&1L)*pob->block_size.nx3/2+pob->ks-f3;
        AthenaArray<Real> &src=pob->phydro->u;
        AthenaArray<Real> &dst=pmr->coarse_cons_;
        // fill the coarse buffer
        for(int nn=0; nn<NHYDRO; nn++) {
          for(int k=ks, ck=cks; k<=ke; k++, ck++) {
            for(int j=js, cj=cjs; j<=je; j++, cj++) {
              for(int i=is, ci=cis; i<=ie; i++, ci++)
                dst(nn, k, j, i)=src(nn, ck, cj, ci);
        }}}
        pmr->ProlongateCellCenteredValues(dst, pmb->phydro->u, HYDRO, 0, NHYDRO-1,
                                          ks, ke, js, je, is, ie);
        if(MAGNETIC_FIELDS_ENABLED) {
          FaceField &src=pob->pfield->b;
          FaceField &dst=pmr->coarse_b_;
          for(int k=ks, ck=cks; k<=ke; k++, ck++) {
            for(int j=js, cj=cjs; j<=je; j++, cj++) {
              for(int i=is, ci=cis; i<=ie+1; i++, ci++)
                dst.x1f(k, j, i)=src.x1f(ck, cj, ci);
          }}
          for(int k=ks, ck=cks; k<=ke; k++, ck++) {
            for(int j=js, cj=cjs; j<=je+f2; j++, cj++) {
              for(int i=is, ci=cis; i<=ie; i++, ci++)
                dst.x2f(k, j, i)=src.x2f(ck, cj, ci);
          }}
          for(int k=ks, ck=cks; k<=ke+f3; k++, ck++) {
            for(int j=js, cj=cjs; j<=je; j++, cj++) {
              for(int i=is, ci=cis; i<=ie; i++, ci++)
                dst.x3f(k, j, i)=src.x3f(ck, cj, ci);
          }}
          pmr->ProlongateSharedFieldX1(dst.x1f, pmb->pfield->b.x1f,
                                       pob->is, ie+1, js, je, ks, ke);
          pmr->ProlongateSharedFieldX2(dst.x2f, pmb->pfield->b.x2f,
                                       is, ie, js, je+f2, ks, ke);
          pmr->ProlongateSharedFieldX3(dst.x3f, pmb->pfield->b.x3f,
                                       is, ie, js, je, ks, ke+f3);
          pmr->ProlongateInternalField(pmb->pfield->b, is, ie, js, je, ks, ke);
        }// end MHD
        
        if(RADIATION_ENABLED){
          AthenaArray<Real> &rad_src=pob->prad->ir;
          AthenaArray<Real> &rad_dst=pmr->coarse_ir_;
          // fill the coarse buffer
          for(int k=ks, ck=cks; k<=ke; k++, ck++) {
            for(int j=js, cj=cjs; j<=je; j++, cj++) {
              for(int i=is, ci=cis; i<=ie; i++, ci++){
                for(int nn=0; nn<n_fre_ang; nn++)
                    rad_dst(k, j, i, nn)=rad_src(ck, cj, ci, nn);
          }}}
          pmr->ProlongateCellCenteredValues(rad_dst, pmb->prad->ir, RAD, ks, ke,
                             js, je, is, ie, 0, n_fre_ang-1);
        
        }// End Radiation
      }
    }
  }

  // discard remaining MeshBlocks
  // they could be reused, but for the moment, just throw them away for simplicity
  if(pblock!=NULL) {
    while(pblock->next != NULL)
      delete pblock->next;
    delete pblock;
  }

  // Replace the MeshBlock list
  pblock=newlist;

  // Step 8. Receive the data and load into MeshBlocks
  // This is a test: try MPI_Waitall later.
#ifdef MPI_PARALLEL
  if(nrecv!=0) {
    int k=0;
    for(int n=nbs; n<=nbe; n++) { 
      int on=newtoold[n];
      LogicalLocation &oloc=loclist[on];
      LogicalLocation &nloc=newloc[n];
      MeshBlock *pb=FindMeshBlock(n);
      if(oloc.level==nloc.level) { // same
        if(ranklist[on]==Globals::my_rank) continue;
        MPI_Wait(&(req_recv[k]), MPI_STATUS_IGNORE);
        int p=0;
        BufferUtility::Unpack4DData(recvbuf[k], pb->phydro->u, 0, NHYDRO-1,
                       pb->ks, pb->ke, pb->js, pb->je, pb->is, pb->ie, p);
        if(MAGNETIC_FIELDS_ENABLED) {
          FaceField &dst=pb->pfield->b;
          BufferUtility::Unpack3DData(recvbuf[k], dst.x1f,
                         pb->is, pb->ie+1, pb->js, pb->je, pb->ks, pb->ke, p);
          BufferUtility::Unpack3DData(recvbuf[k], dst.x2f,
                         pb->is, pb->ie+1, pb->js, pb->je, pb->ks, pb->ke, p);
          BufferUtility::Unpack3DData(recvbuf[k], dst.x3f,
                         pb->is, pb->ie+1, pb->js, pb->je, pb->ks, pb->ke, p);
          if(pb->block_size.nx2==1) {
            for(int i=pb->is; i<=pb->ie; i++)
              dst.x2f(pb->ks, pb->js+1, i)=dst.x2f(pb->ks, pb->js, i);
          }
          if(pb->block_size.nx3==1) {
            for(int j=pb->js; j<=pb->je; j++) {
              for(int i=pb->is; i<=pb->ie; i++)
                dst.x3f(pb->ks+1, j, i)=dst.x3f(pb->ks, j, i);
            }
          }
        }// End MHD
        if(RADIATION_ENABLED){
           BufferUtility::Unpack4DData(recvbuf[k], pb->prad->ir, pb->ks, pb->ke,
                pb->js, pb->je, pb->is, pb->ie, 0, n_fre_ang-1, p);
        }
        
        k++;
      }
      else if(oloc.level>nloc.level) { // f2c
        for(int l=0; l<nlbl; l++) {
          if(ranklist[on+l]==Globals::my_rank) continue;
          LogicalLocation &lloc=loclist[on+l];
          int ox1=lloc.lx1&1L, ox2=lloc.lx2&1L, ox3=lloc.lx3&1L;
          int p=0, is, ie, js, je, ks, ke;
          if(ox1==0) is=pb->is,                      ie=pb->is+pb->block_size.nx1/2-1;
          else       is=pb->is+pb->block_size.nx1/2, ie=pb->ie;
          if(ox2==0) js=pb->js,                      je=pb->js+pb->block_size.nx2/2-f2;
          else       js=pb->js+pb->block_size.nx2/2, je=pb->je;
          if(ox3==0) ks=pb->ks,                      ke=pb->ks+pb->block_size.nx3/2-f3;
          else       ks=pb->ks+pb->block_size.nx3/2, ke=pb->ke;
          MPI_Wait(&(req_recv[k]), MPI_STATUS_IGNORE);
          BufferUtility::Unpack4DData(recvbuf[k], pb->phydro->u, 0, NHYDRO-1,
                        ks, ke, js, je, is, ie, p);
          if(MAGNETIC_FIELDS_ENABLED) {
            FaceField &dst=pb->pfield->b;
            BufferUtility::Unpack3DData(recvbuf[k], dst.x1f,
                           is, ie+1, js, je, ks, ke, p);
            BufferUtility::Unpack3DData(recvbuf[k], dst.x2f,
                           is, ie+1, js, je, ks, ke, p);
            BufferUtility::Unpack3DData(recvbuf[k], dst.x3f,
                           is, ie+1, js, je, ks, ke, p);
            if(pb->block_size.nx2==1) {
              for(int i=is; i<=ie; i++)
                dst.x2f(pb->ks, pb->js+1, i)=dst.x2f(pb->ks, pb->js, i);
            }
            if(pb->block_size.nx3==1) {
              for(int j=js; j<=je; j++) {
                for(int i=is; i<=ie; i++)
                  dst.x3f(pb->ks+1, j, i)=dst.x3f(pb->ks, j, i);
              }
            }
          }// End MHD
          if(RADIATION_ENABLED){
            BufferUtility::Unpack4DData(recvbuf[k], pb->prad->ir, ks, ke,
                  js, je, is, ie, 0, n_fre_ang-1, p);
          
          }
          k++;
        }
      }
      else { // c2f
        if(ranklist[on]==Globals::my_rank) continue;
        MeshRefinement *pmr=pb->pmr;
        int p=0;
        int is=pb->cis-1, ie=pb->cie+1, js=pb->cjs-f2,
            je=pb->cje+f2, ks=pb->cks-f3, ke=pb->cke+f3;
        MPI_Wait(&(req_recv[k]), MPI_STATUS_IGNORE);
        BufferUtility::Unpack4DData(recvbuf[k], pmr->coarse_cons_,
                                    0, NHYDRO-1, ks, ke, js, je, is, ie, p);
        pmr->ProlongateCellCenteredValues(pmr->coarse_cons_, pb->phydro->u, HYDRO,
                                    0, NHYDRO-1, ks, ke, js, je, is, ie);
        if(MAGNETIC_FIELDS_ENABLED) {
          BufferUtility::Unpack3DData(recvbuf[k], pmr->coarse_b_.x1f,
                                      is, ie+1, js, je, ks, ke, p);
          BufferUtility::Unpack3DData(recvbuf[k], pmr->coarse_b_.x2f,
                                      is, ie, js, je+f2, ks, ke, p);
          BufferUtility::Unpack3DData(recvbuf[k], pmr->coarse_b_.x3f,
                                      is, ie, js, je, ks, ke+f3, p);
          pmr->ProlongateSharedFieldX1(pmr->coarse_b_.x1f, pb->pfield->b.x1f,
                                       is, ie+1, js, je, ks, ke);
          pmr->ProlongateSharedFieldX2(pmr->coarse_b_.x2f, pb->pfield->b.x2f,
                                       is, ie, js, je+f2, ks, ke);
          pmr->ProlongateSharedFieldX3(pmr->coarse_b_.x3f, pb->pfield->b.x3f,
                                       is, ie, js, je, ks, ke+f3);
          pmr->ProlongateInternalField(pb->pfield->b, is, ie, js, je, ks, ke);
        }// End MHD
        if(RADIATION_ENABLED){
        
          BufferUtility::Unpack4DData(recvbuf[k], pmr->coarse_ir_,
                                ks, ke, js, je, is, ie, 0, n_fre_ang-1, p);
          pmr->ProlongateCellCenteredValues(pmr->coarse_ir_, pb->prad->ir, RAD,
                                ks, ke, js, je, is, ie, 0, n_fre_ang-1);
        
        }
        
        k++;
      }
    }
  }
#endif

  // deallocate arrays
  delete [] loclist;
  delete [] ranklist;
  delete [] costlist;
  delete [] newtoold;
  delete [] oldtonew;
#ifdef MPI_PARALLEL
  if(nsend!=0) {
    MPI_Waitall(nsend, req_send, MPI_STATUSES_IGNORE);
    for(int n=0;n<nsend;n++)
      delete [] sendbuf[n];
    delete [] sendbuf;
    delete [] req_send;
  }
  if(nrecv!=0) {
    for(int n=0;n<nrecv;n++)
      delete [] recvbuf[n];
    delete [] recvbuf;
    delete [] req_recv;
  }
#endif

  // update the lists
  loclist = newloc;
  ranklist = newrank;
  costlist = newcost;

  // re-initialize the MeshBlocks
  pmb=pblock;
  while(pmb!=NULL) {
    pmb->SearchAndSetNeighbors(tree, ranklist, nslist);
    pmb=pmb->next;
  }
  Initialize(2, pin);

  return;
}
<|MERGE_RESOLUTION|>--- conflicted
+++ resolved
@@ -894,12 +894,8 @@
 //                        and mesh refinement objects.
 
 MeshBlock::MeshBlock(int igid, int ilid, LogicalLocation iloc, RegionSize input_block,
-<<<<<<< HEAD
                      enum BoundaryFlag *input_bcs, enum BoundaryFlag *input_rad_bcs,
-                    Mesh *pm, ParameterInput *pin)
-=======
-           enum BoundaryFlag *input_bcs, Mesh *pm, ParameterInput *pin, bool ref_flag)
->>>>>>> 32b4cd30
+                    Mesh *pm, ParameterInput *pin, bool ref_flag)
 {
   std::stringstream msg;
   int root_level;
@@ -961,17 +957,16 @@
 // in the Hydro constructor
  
   pcoord = new Coordinates(this, pin);
-<<<<<<< HEAD
   // Need to create prad before pmr, as pmr needs prad
   if (RADIATION_ENABLED)
     prad = new Radiation(this, pin);
 
-=======
   if(ref_flag==false)
     pcoord->CheckMeshSpacing();
->>>>>>> 32b4cd30
+  
   if(pm->multilevel==true)
     pmr = new MeshRefinement(this, pin);
+  
   phydro = new Hydro(this, pin);
   if (MAGNETIC_FIELDS_ENABLED)
     pfield = new Field(this, pin);
@@ -1295,15 +1290,13 @@
       phydro=pmb->phydro;
       pfield=pmb->pfield;
       pbval=pmb->pbval;
-<<<<<<< HEAD
+
       pbval->SendCenterBoundaryBuffers(phydro->u,HYDRO,0);
       if(RADIATION_ENABLED){
         prad=pmb->prad;
         pbval->SendCenterBoundaryBuffers(prad->ir,RAD,0);
       }
-=======
-      pbval->SendHydroBoundaryBuffers(phydro->u, 0);
->>>>>>> 32b4cd30
+
       if (MAGNETIC_FIELDS_ENABLED)
         pbval->SendFieldBoundaryBuffers(pfield->b,0);
       // Send primitives to enable cons->prim inversion before prolongation
@@ -1318,14 +1311,12 @@
       prad=pmb->prad;
       pfield=pmb->pfield;
       pbval=pmb->pbval;
-<<<<<<< HEAD
       pbval->ReceiveCenterBoundaryBuffersWithWait(phydro->u,HYDRO,0);
+
       if(RADIATION_ENABLED){
         pbval->ReceiveCenterBoundaryBuffersWithWait(prad->ir,RAD,0);
       }
-=======
-      pbval->ReceiveHydroBoundaryBuffersWithWait(phydro->u, 0);
->>>>>>> 32b4cd30
+
       if (MAGNETIC_FIELDS_ENABLED)
         pbval->ReceiveFieldBoundaryBuffersWithWait(pfield->b, 0);
       // Receive primitives to enable cons->prim inversion before prolongation
@@ -2093,20 +2084,12 @@
 void Mesh::AdaptiveMeshRefinement(ParameterInput *pin)
 {
   MeshBlock *pmb;
-<<<<<<< HEAD
   int n_fre_ang=0;
   //number of radiation variables in each cell
   if(RADIATION_ENABLED){
     n_fre_ang = pblock->prad->n_fre_ang;
   }
-#ifdef MPI_PARALLEL
-  MPI_Request areq[3];
-  // start sharing the cost list
-  MPI_Iallgatherv(MPI_IN_PLACE, nblist[Globals::my_rank], MPI_INT,
-                  costlist, nblist, nslist, MPI_INT, MPI_COMM_WORLD, &areq[2]);
-#endif
-=======
->>>>>>> 32b4cd30
+
 
   // collect refinement flags from all the meshblocks
   // count the number of the blocks to be (de)refined
@@ -2119,15 +2102,8 @@
     pmb=pmb->next;
   }
 #ifdef MPI_PARALLEL
-<<<<<<< HEAD
-  // if this does not work due to a version issue, replace these with blocking AllGather
-  MPI_Iallgather(MPI_IN_PLACE, 1, MPI_INT, nref, 1, MPI_INT, MPI_COMM_WORLD, &areq[0]);
-  MPI_Iallgather(MPI_IN_PLACE, 1, MPI_INT, nderef,1, MPI_INT, MPI_COMM_WORLD, &areq[1]);
-  MPI_Waitall(2, areq, MPI_STATUSES_IGNORE);
-=======
   MPI_Allgather(MPI_IN_PLACE, 1, MPI_INT, nref,   1, MPI_INT, MPI_COMM_WORLD);
   MPI_Allgather(MPI_IN_PLACE, 1, MPI_INT, nderef, 1, MPI_INT, MPI_COMM_WORLD);
->>>>>>> 32b4cd30
 #endif
 
   // count the number of the blocks to be (de)refined and displacement
@@ -2225,10 +2201,7 @@
   if(ctnd>1)
     std::sort(clderef, &(clderef[ctnd-1]), LogicalLocation::Greater);
 
-<<<<<<< HEAD
-
-=======
->>>>>>> 32b4cd30
+
   if(tnderef>nlbl)
     delete [] lderef;
 
@@ -2544,21 +2517,15 @@
       // on a different level or node - create a new block
       SetBlockSizeAndBoundaries(newloc[n], block_size, block_bcs, block_rad_bcs);
       if(n==nbs) { // first
-<<<<<<< HEAD
+
         newlist = new MeshBlock(n, n-nbs, newloc[n], block_size, block_bcs,
-                      block_rad_bcs, this, pin);
+                      block_rad_bcs, this, pin, true);
         pmb=newlist;
       }
       else {
         pmb->next = new MeshBlock(n, n-nbs, newloc[n], block_size, block_bcs,
-                      block_rad_bcs, this, pin);
-=======
-        newlist = new MeshBlock(n, n-nbs, newloc[n], block_size, block_bcs, this, pin, true);
-        pmb=newlist;
-      }
-      else {
-        pmb->next = new MeshBlock(n, n-nbs, newloc[n], block_size, block_bcs, this, pin, true);
->>>>>>> 32b4cd30
+                      block_rad_bcs, this, pin, true);
+
         pmb->next->prev=pmb;
         pmb=pmb->next;
       }
