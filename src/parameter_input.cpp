//======================================================================================
// Athena++ astrophysical MHD code
// Copyright (C) 2014 James M. Stone  <jmstone@princeton.edu>
//
// This program is free software: you can redistribute and/or modify it under the terms
// of the GNU General Public License (GPL) as published by the Free Software Foundation,
// either version 3 of the License, or (at your option) any later version.
//
// This program is distributed in the hope that it will be useful, but WITHOUT ANY
// WARRANTY; without even the implied warranty of MERCHANTABILITY or FITNESS FOR A 
// PARTICULAR PURPOSE.  See the GNU General Public License for more details.
//
// You should have received a copy of GNU GPL in the file LICENSE included in the code
// distribution.  If not see <http://www.gnu.org/licenses/>.
//======================================================================================

// Primary header
#include "parameter_input.hpp"

// C++ headers
#include <cstdlib>    // atoi(), atof(), NULL, size_t
#include <fstream>    // ifstream
#include <iostream>   // endl, ostream
#include <sstream>    // stringstream
#include <stdexcept>  // runtime_error
#include <string>     // string

// Athena headers
#include "athena.hpp"
#include "globals.hpp"

//======================================================================================
//! \file parameter_input.cpp
//  \brief implementation of functions in class ParameterInput
//
// PURPOSE: Member functions of this class are used to read and parse the input file.
//   Functionality is loosely modeled after FORTRAN namelist.
//
// EXAMPLE of input file in 'Athena++' format:
//
//   <blockname1>      # block name; must be on a line by itself
//                     # everything after a hash symbol is a comment and is ignored
//   name1=value       # each parameter name must be on a line by itself
//   name2 = value1    # whitespace around the = is optional
//                     # blank lines are OK
//   # my comment here   comment lines are OK
//   # name3 = value3    values (and blocks) that are commented out are ignored
//    
//   <blockname2>      # start new block
//   name1 = value1    # note that same parameter names can appear in different blocks
//   name2 = value2    # empty lines (like following) are OK
// 
//   <blockname1>      # same blockname can re-appear, although NOT recommended
//   name3 = value3    # this would be the 3rd parameter name in blockname1
//   name1 = value4    # if parameter name is repeated, previous value is overwritten!
//
// LIMITATIONS:
//   - parameter specification (name=val #comment) must all be on a single line
//
// HISTORY:
//   - Nov 2002:  Created for Athena1.0/Cambridge release by Peter Teuben
//   - 2003-2008: Many improvements and extensions by T. Gardiner and J.M. Stone
//   - Jan 2014:  Rewritten in C++ for the Athena++ code by J.M. Stone
//======================================================================================

//--------------------------------------------------------------------------------------
// ParameterInput constructor

ParameterInput::ParameterInput()
{
  pfirst_block = NULL;
  last_filename_ = "";
}

// destructor - iterates through linked lists of blocks/lines and deletes each node

ParameterInput::~ParameterInput()
{
  InputBlock *pib = pfirst_block;
  while (pib != NULL) {
    InputBlock *pold_block = pib;
    pib = pib->pnext;
    delete pold_block;
  }
}

//--------------------------------------------------------------------------------------
// InputBlock constructor

InputBlock::InputBlock()
{
}

// destructor 

InputBlock::~InputBlock()
{
  InputLine *pil = pline;
  while (pil != NULL) {
    InputLine *pold_line = pil;
    pil = pil->pnext;
    delete pold_line;
  }
}

//--------------------------------------------------------------------------------------
//! \fn  void ParameterInput::LoadFromStream(std::istream &is)
//  \brief Load input parameters from a stream
//  Input block names are allocated and stored in a linked list of InputBlocks.  Within
//  each InputBlock the names, values, and comments of each parameter are allocated and
//  stored in a linked list of InputLines.

void ParameterInput::LoadFromStream(std::istream &is)
{
  std::string line, block_name, param_name, param_value, param_comment;
  std::size_t first_char,last_char;
  std::stringstream msg;
  InputBlock *pib;

  while (is.good()) {
    getline(is,line);
    if (line.empty()) continue;                             // skip blank line
    first_char = line.find_first_not_of(" ");               // skip white space
    if (first_char == std::string::npos) continue;          // line is all white space
    if (line.compare(first_char,1,"#") == 0) continue;      // skip comments
    if (line.compare(first_char,9,"<par_end>") == 0) break; // stop on <par_end>

    if (line.compare(first_char,1,"<") == 0) {              // a new block
      first_char++;
      last_char = (line.find_first_of(">",first_char));       
      block_name.assign(line,first_char,last_char-1);       // extract block name

      if (last_char == std::string::npos) {
        msg << "### FATAL ERROR in function [ParameterInput::LoadFromStream]"
            << std::endl << "Block name '" << block_name
            << "' in the input stream'" << "' not properly ended";
        throw std::runtime_error(msg.str().c_str());
      }

      pib = FindOrAddBlock(block_name);  // find or add block to linked list

      if (pib == NULL) {
        msg << "### FATAL ERROR in function [ParameterInput::LoadFromStream]"
            << std::endl << "Block name '" << block_name
            << "' could not be found/added";
        throw std::runtime_error(msg.str().c_str());
      }
      continue;  // skip to next line if block name was found
    }

    // if line does not contain a block name, it must contain a parameter value.  So
    // parse line and add name/value/comment strings (if found) to current block name
    ParseLine(pib,line,param_name,param_value,param_comment);
    AddParameter(pib,param_name,param_value,param_comment);
  }

  return;
}

//--------------------------------------------------------------------------------------
//! \fn  void ParameterInput::LoadFromFile(IOWrapper &input)
//  \brief Read the parameters from an input file or restarting file.
//         Return the position at the end of the header, which is used in restarting

void ParameterInput::LoadFromFile(IOWrapper &input)
{
  std::stringstream par, msg;
  const int bufsize=4096;
  char *buf=new char[bufsize];
  IOWrapperSize_t header=0, ret, loc;

  // search <par_end> or EOF. 
  do {
    if(Globals::my_rank==0) // only the master process reads the header from the file
      ret=input.Read(buf, sizeof(char), bufsize);
#ifdef MPI_PARALLEL
    // then broadcasts it
<<<<<<< HEAD
    MPI_Bcast(&ret, 1, MPI_LONG, 0, MPI_COMM_WORLD);
=======
    MPI_Bcast(&ret, sizeof(IOWrapperSize_t), MPI_BYTE, 0, MPI_COMM_WORLD);
>>>>>>> 0130ae54
    MPI_Bcast(buf, ret, MPI_BYTE, 0, MPI_COMM_WORLD);
#endif
    par.write(buf,ret); // add the buffer into the stream
    header+=ret;
    std::string sbuf = par.str(); // create string for search
    loc=sbuf.find("<par_end>",0); // search from the top of the stream
    if(loc!=std::string::npos) // found <par_end>
    {
      header=loc+10; // store the header length
      break;
    }
    if(header > bufsize*10) {
      msg << "### FATAL ERROR in function [ParameterInput::LoadFromFile]"
          << "<par_end> is not found in the first 40KBytes." << std::endl
          << "Probably the file is broken or a wrong file is specified" << std::endl;
      throw std::runtime_error(msg.str().c_str());
    }
  } while(ret == bufsize); // till EOF (or par_end is found)

  // Now par contains the parameter inputs + some additional including <par_end>
  // Read the stream and load the parameters
  LoadFromStream(par);
  // Seek the file to the end of the header
  input.Seek(header);

  delete [] buf;
  return;
}

//--------------------------------------------------------------------------------------
//! \fn InputBlock* ParameterInput::FindOrAddBlock(std::string name)
//  \brief find or add specified InputBlock.  Returns pointer to block.

InputBlock* ParameterInput::FindOrAddBlock(std::string name)
{
  InputBlock *pib, *plast;
  plast = pfirst_block;
  pib = pfirst_block;

  // Search linked list of InputBlocks to see if name exists, return if found.
  while (pib != NULL) {
    if (name.compare(pib->block_name) == 0) return pib;    
    plast = pib;
    pib = pib->pnext;
  }

  // Create new block in list if not found above
  pib = new InputBlock;
  pib->block_name.assign(name);  // store the new block name
  pib->pline = NULL;             // Terminate the InputLine list
  pib->pnext = NULL;             // Terminate the InputBlock list

  // if this is the first block in list, save pointer to it in class
  if (pfirst_block == NULL) {
     pfirst_block = pib;
  } else {
    plast->pnext = pib;      // link new node into list
  }

  return pib;
}

//--------------------------------------------------------------------------------------
//! \fn void ParameterInput::ParseLine(InputBlock *pib, std::string line,
//           std::string& name, std::string& value, std::string& comment)
//  \brief parse "name = value # comment" format, return name/value/comment strings. 

void ParameterInput::ParseLine(InputBlock *pib, std::string line,
     std::string& name, std::string& value, std::string& comment)
{
  std::size_t first_char,last_char,equal_char,hash_char,len;

  first_char = line.find_first_not_of(" ");   // find first non-white space
  equal_char = line.find_first_of("=");       // find "=" char
  hash_char  = line.find_first_of("#");       // find "#" (optional)

  // copy substring into name, remove white space at end of name
  len = equal_char - first_char;
  name.assign(line,first_char,len);

  last_char = name.find_last_not_of(" ");
  name.erase(last_char+1,std::string::npos);

  // copy substring into value, remove white space at start and end
  len = hash_char - equal_char - 1;
  value.assign(line,equal_char+1,len);      

  first_char = value.find_first_not_of(" ");
  value.erase(0,first_char);

  last_char = value.find_last_not_of(" ");
  value.erase(last_char+1,std::string::npos);

  // copy substring into comment, if present
  if (hash_char != std::string::npos) {
    comment = line.substr(hash_char);
  } else {
    comment = "";
  }
}

//--------------------------------------------------------------------------------------
//! \fn void ParameterInput::AddParameter(InputBlock *pb, std::string name, 
//   std::string value, std::string comment)
//  \brief add name/value/comment tuple to the InputLine linked list in block *pb.  
//  If a parameter with the same name already exists, the value and comment strings
//  are replaced (overwritten).

void ParameterInput::AddParameter(InputBlock *pb, std::string name, 
     std::string value, std::string comment)
{
  InputLine *pl, *plast;

  // Search linked list of InputLines to see if name exists.  This also sets *plast
  // to point to last member of list
  pl = pb->pline;
  plast = pb->pline;
  while (pl != NULL) {
    if (name.compare(pl->param_name) == 0) {   // param name already exists
      pl->param_value.assign(value);           // replace existing param value
      pl->param_comment.assign(comment);       // replace exisiting param comment
      if(value.length() > pb->max_len_parvalue) pb->max_len_parvalue = value.length();
      return;
    }
    plast = pl;
    pl = pl->pnext;
  }

  // Create new node in linked list if name does not already exist
  pl = new InputLine;
  pl->param_name.assign(name);
  pl->param_value.assign(value);
  pl->param_comment.assign(comment);
  pl->pnext = NULL;

  // if this is the first parameter in list, save pointer to it in block.
  if (pb->pline == NULL) {
    pb->pline = pl;
    pb->max_len_parname = name.length();
    pb->max_len_parvalue = value.length();
  } else {
    plast->pnext = pl;  // link new node into list
    if(name.length() > pb->max_len_parname) pb->max_len_parname = name.length();
    if(value.length() > pb->max_len_parvalue) pb->max_len_parvalue = value.length();
  }

  return;
}

//--------------------------------------------------------------------------------------
//! void ParameterInput::ModifyFromCmdline(int argc, char *argv[])
//  \brief parse commandline for changes to input parameters
// Note this function is very forgiving (no warnings!) if there is an error in format

void ParameterInput::ModifyFromCmdline(int argc, char *argv[])
{
  std::string input_text,block,name,value;
  std::size_t slash_posn,equal_posn;
  std::stringstream msg;
  InputBlock *pb;
  InputLine *pl;

  for (int i=1; i<argc; i++) {
    input_text = argv[i];
    slash_posn = input_text.find_first_of("/");   // find "/" character
    equal_posn = input_text.find_first_of("=");   // find "=" character

    // skip if either "/" or "=" do not exist in input
    if ((slash_posn==std::string::npos) || (equal_posn==std::string::npos)) continue;
    
    // extract block/name/value strings
    block = input_text.substr(0,slash_posn);
    name  = input_text.substr(slash_posn+1,(equal_posn - slash_posn - 1));
    value = input_text.substr(equal_posn+1,std::string::npos);

    // get pointer to node with same block name in linked list of InputBlocks
    pb = GetPtrToBlock(block);
    if (pb == NULL) {
      msg << "### FATAL ERROR in function [ParameterInput::ModifyFromCmdline]" 
          << std::endl << "Block name '" << block << "' on command line not found";
      throw std::runtime_error(msg.str().c_str());
    }

    // get pointer to node with same parameter name in linked list of InputLines
    pl = pb->GetPtrToLine(name);
    if (pl == NULL) {
      msg << "### FATAL ERROR in function [ParameterInput::ModifyFromCmdline]"
          << std::endl << "Parameter '" << name << "' in block '" << block 
          << "' on command line not found";
      throw std::runtime_error(msg.str().c_str());
    }
    pl->param_value.assign(value);   // replace existing value
    if(value.length() > pb->max_len_parvalue) pb->max_len_parvalue = value.length();
     
  }
}

//--------------------------------------------------------------------------------------
//! \fn InputBlock* ParameterInput::GetPtrToBlock(std::string name)
//  \brief return pointer to specified InputBlock if it exists 

InputBlock* ParameterInput::GetPtrToBlock(std::string name)
{
  InputBlock *pb;
  for (pb = pfirst_block; pb != NULL; pb = pb->pnext){
    if (name.compare(pb->block_name) == 0) return pb;    
  }
  return NULL;
}

//--------------------------------------------------------------------------------------
//! \fn int ParameterInput::DoesParameterExist(std::string block, std::string name)
//  \brief check whether parameter of given name in given block exists 

int ParameterInput::DoesParameterExist(std::string block, std::string name)
{
  InputLine *pl;
  InputBlock *pb;
  pb = GetPtrToBlock(block);
  if (pb == NULL) return 0;
  pl = pb->GetPtrToLine(name);
  return (pl == NULL ? 0 : 1);
}

//--------------------------------------------------------------------------------------
//! \fn int ParameterInput::GetInteger(std::string block, std::string name)
//  \brief returns integer value of string stored in block/name 

int ParameterInput::GetInteger(std::string block, std::string name)
{
  InputBlock* pb;
  InputLine* pl;
  std::stringstream msg;

  // get pointer to node with same block name in linked list of InputBlocks
  pb = GetPtrToBlock(block);
  if (pb == NULL) {
    msg << "### FATAL ERROR in function [ParameterInput::GetInteger]" << std::endl
        << "Block name '" << block << "' not found when trying to set value "
        << "for parameter '" << name << "'";
    throw std::runtime_error(msg.str().c_str());
  }

  // get pointer to node with same parameter name in linked list of InputLines
  pl = pb->GetPtrToLine(name);
  if (pl == NULL) {
    msg << "### FATAL ERROR in function [ParameterInput::GetInteger]" << std::endl 
        << "Parameter name '" << name << "' not found in block '" << block << "'";
    throw std::runtime_error(msg.str().c_str());
  }

  // Convert string to integer and return value
  return atoi(pl->param_value.c_str());
}

//--------------------------------------------------------------------------------------
//! \fn Real ParameterInput::GetReal(std::string block, std::string name)
//  \brief returns real value of string stored in block/name

Real ParameterInput::GetReal(std::string block, std::string name)
{
  InputBlock* pb;
  InputLine* pl;
  std::stringstream msg;

  // get pointer to node with same block name in linked list of InputBlocks
  pb = GetPtrToBlock(block);
  if (pb == NULL) {
    msg << "### FATAL ERROR in function [ParameterInput::GetReal]" << std::endl
        << "Block name '" << block << "' not found when trying to set value "
        << "for parameter '" << name << "'";
    throw std::runtime_error(msg.str().c_str());
  }

  // get pointer to node with same parameter name in linked list of InputLines
  pl = pb->GetPtrToLine(name);
  if (pl == NULL) {
    msg << "### FATAL ERROR in function [ParameterInput::GetReal]" << std::endl
        << "Parameter name '" << name << "' not found in block '" << block << "'";
    throw std::runtime_error(msg.str().c_str());
  }

  // Convert string to real and return value
  return (Real)atof(pl->param_value.c_str());
}

//--------------------------------------------------------------------------------------
//! \fn std::string ParameterInput::GetString(std::string block, std::string name)
//  \brief returns string stored in block/name

std::string ParameterInput::GetString(std::string block, std::string name)
{
  InputBlock* pb;
  InputLine* pl;
  std::stringstream msg;

  // get pointer to node with same block name in linked list of InputBlocks
  pb = GetPtrToBlock(block);
  if (pb == NULL) {
    msg << "### FATAL ERROR in function [ParameterInput::GetReal]" << std::endl
        << "Block name '" << block << "' not found when trying to set value "
        << "for parameter '" << name << "'";
    throw std::runtime_error(msg.str().c_str());
  }

  // get pointer to node with same parameter name in linked list of InputLines
  pl = pb->GetPtrToLine(name);
  if (pl == NULL) {
    msg << "### FATAL ERROR in function [ParameterInput::GetReal]" << std::endl
        << "Parameter name '" << name << "' not found in block '" << block << "'";
    throw std::runtime_error(msg.str().c_str());
  }

  // return value
  return pl->param_value;
}

//--------------------------------------------------------------------------------------
//! \fn int ParameterInput::GetOrAddInteger(std::string block, std::string name,
//    int default_value)
//  \brief returns integer value stored in block/name if it exists, or creates and sets
//  value to def_value if it does not exist

int ParameterInput::GetOrAddInteger(std::string block, std::string name, int def_value)
{
  InputBlock* pb;
  std::stringstream ss_value;

  if (DoesParameterExist(block, name)) return GetInteger(block,name);
  pb = FindOrAddBlock(block);
  ss_value << def_value;
  AddParameter(pb, name, ss_value.str(), "# Default value added at run time");
  return def_value;
}

//--------------------------------------------------------------------------------------
//! \fn Real ParameterInput::GetOrAddReal(std::string block, std::string name,
//    Real def_value)
//  \brief returns real value stored in block/name if it exists, or creates and sets
//  value to def_value if it does not exist

Real ParameterInput::GetOrAddReal(std::string block, std::string name, Real def_value)
{
  InputBlock* pb;
  std::stringstream ss_value;

  if (DoesParameterExist(block, name)) return GetReal(block,name);
  pb = FindOrAddBlock(block);
  ss_value << def_value;
  AddParameter(pb, name, ss_value.str(), "# Default value added at run time");
  return def_value;
}

//--------------------------------------------------------------------------------------
//! \fn int ParameterInput::SetInteger(std::string block, std::string name, int value)
//  \brief updates an integer parameter; creates it if it does not exist

int ParameterInput::SetInteger(std::string block, std::string name, int value)
{
  InputBlock* pb;
  std::stringstream ss_value;

  pb = FindOrAddBlock(block);
  ss_value << value;
  AddParameter(pb, name, ss_value.str(), "# Updated during run time");
  return value;
}

//--------------------------------------------------------------------------------------
//! \fn Real ParameterInput::SetReal(std::string block, std::string name, Real value)
//  \brief updates a real parameter; creates it if it does not exist

Real ParameterInput::SetReal(std::string block, std::string name, Real value)
{
  InputBlock* pb;
  std::stringstream ss_value;

  pb = FindOrAddBlock(block);
  ss_value << value;
  AddParameter(pb, name, ss_value.str(), "# Updated during run time");
  return value;
}

//--------------------------------------------------------------------------------------
//! \fn std::string ParameterInput::GetOrAddString(std::string block, std::string name, 
//std::string def_value)
//  \brief returns string value stored in block/name if it exists, or creates and sets
//  value to def_value if it does not exist

std::string ParameterInput::GetOrAddString(std::string block, std::string name, 
  std::string def_value)
{
  InputBlock* pb;
  std::stringstream ss_value;

  if (DoesParameterExist(block, name)) return GetString(block,name);
  pb = FindOrAddBlock(block);
  AddParameter(pb, name, def_value, "# Default value added at run time");
  return def_value;
}

//--------------------------------------------------------------------------------------
//! \fn void ParameterInput::ParameterDump(std::ostream& os)
//  \brief output entire InputBlock/InputLine hierarchy to specified stream

void ParameterInput::ParameterDump(std::ostream& os)
{
  InputBlock *pb;
  InputLine *pl;
  std::string param_name,param_value;
  std::size_t len;

  os<< "#------------------------- PAR_DUMP -------------------------" << std::endl;

  for (pb = pfirst_block; pb != NULL; pb = pb->pnext){ // loop over InputBlocks
    os<< "<" << pb->block_name << ">" << std::endl;     // write block name
    for (pl = pb->pline; pl != NULL; pl = pl->pnext){   // loop over InputLines
      param_name.assign(pl->param_name);
      param_value.assign(pl->param_value);

      len = pb->max_len_parname - param_name.length() + 1;
      param_name.append(len,' ');                      // pad name to align vertically
      len = pb->max_len_parvalue - param_value.length() + 1;
      param_value.append(len,' ');                     // pad value to align vertically

      os<< param_name << "= " << param_value << pl->param_comment <<  std::endl;
    }
  }
  
  os<< "#------------------------- PAR_DUMP -------------------------" << std::endl;
  os<< "<par_end>" << std::endl;    // finish with par-end (useful in restart files)
}

//--------------------------------------------------------------------------------------
//! \fn InputLine* InputBlock::GetPtrToLine(std::string name)
//  \brief return pointer to InputLine containing specified parameter if it exists

InputLine* InputBlock::GetPtrToLine(std::string name)
{
  for(InputLine* pl = pline; pl != NULL; pl = pl->pnext){
    if (name.compare(pl->param_name) == 0) return pl;    
  }
  return NULL;
}<|MERGE_RESOLUTION|>--- conflicted
+++ resolved
@@ -175,11 +175,7 @@
       ret=input.Read(buf, sizeof(char), bufsize);
 #ifdef MPI_PARALLEL
     // then broadcasts it
-<<<<<<< HEAD
-    MPI_Bcast(&ret, 1, MPI_LONG, 0, MPI_COMM_WORLD);
-=======
     MPI_Bcast(&ret, sizeof(IOWrapperSize_t), MPI_BYTE, 0, MPI_COMM_WORLD);
->>>>>>> 0130ae54
     MPI_Bcast(buf, ret, MPI_BYTE, 0, MPI_COMM_WORLD);
 #endif
     par.write(buf,ret); // add the buffer into the stream
