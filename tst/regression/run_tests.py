--- conflicted
+++ resolved
@@ -109,14 +109,7 @@
                 try:
                     module.prepare(**kwargs)
                 except Exception:
-<<<<<<< HEAD
-                    # KGF: temporary debugging diagnostic for Jenkins+Gcov issues
-                    # (will pollute output if prepare() fails to compile an obj/ dir)
-                    logger.info(os.listdir('obj'))
                     logger.error("Exception occurred", exc_info=True)
-=======
-                    traceback.print_exc()
->>>>>>> f928627b
                     test_errors.append('prepare()')
                     raise TestError(name_full.replace('.', '/') + '.py')
                 try:
